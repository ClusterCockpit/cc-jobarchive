--- conflicted
+++ resolved
@@ -1,10 +1,5 @@
 {
-<<<<<<< HEAD
-    "addr": "0.0.0.0:8080",
-    "validate": true,
-=======
     "addr":            "127.0.0.1:8080",
->>>>>>> 13c31155
     "archive": {
         "kind": "file",
         "path": "./var/job-archive"
