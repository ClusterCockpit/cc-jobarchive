// Copyright (C) NHR@FAU, University Erlangen-Nuremberg.
// All rights reserved.
// Use of this source code is governed by a MIT-style
// license that can be found in the LICENSE file.
package graph

import (
	"context"
	"fmt"
	"math"

	"github.com/99designs/gqlgen/graphql"
	"github.com/ClusterCockpit/cc-backend/internal/graph/model"
	"github.com/ClusterCockpit/cc-backend/internal/metricDataDispatcher"
	"github.com/ClusterCockpit/cc-backend/pkg/log"
	"github.com/ClusterCockpit/cc-backend/pkg/schema"
	// "github.com/ClusterCockpit/cc-backend/pkg/archive"
)

const MAX_JOBS_FOR_ANALYSIS = 500

// Helper function for the rooflineHeatmap GraphQL query placed here so that schema.resolvers.go is not too full.
func (r *queryResolver) rooflineHeatmap(
	ctx context.Context,
	filter []*model.JobFilter,
	rows int, cols int,
	minX float64, minY float64, maxX float64, maxY float64,
) ([][]float64, error) {
	jobs, err := r.Repo.QueryJobs(ctx, filter, &model.PageRequest{Page: 1, ItemsPerPage: MAX_JOBS_FOR_ANALYSIS + 1}, nil)
	if err != nil {
		log.Error("Error while querying jobs for roofline")
		return nil, err
	}
	if len(jobs) > MAX_JOBS_FOR_ANALYSIS {
		return nil, fmt.Errorf("GRAPH/UTIL > too many jobs matched (max: %d)", MAX_JOBS_FOR_ANALYSIS)
	}

	fcols, frows := float64(cols), float64(rows)
	minX, minY, maxX, maxY = math.Log10(minX), math.Log10(minY), math.Log10(maxX), math.Log10(maxY)
	tiles := make([][]float64, rows)
	for i := range tiles {
		tiles[i] = make([]float64, cols)
	}

	for _, job := range jobs {
		if job.MonitoringStatus == schema.MonitoringStatusDisabled || job.MonitoringStatus == schema.MonitoringStatusArchivingFailed {
			continue
		}

<<<<<<< HEAD
		// metricConfigs := archive.GetCluster(job.Cluster).MetricConfig
		// resolution := 0

		// for _, mc := range metricConfigs {
		// 	resolution = max(resolution, mc.Timestep)
		// }

		jobdata, err := metricdata.LoadData(job, []string{"flops_any", "mem_bw"}, []schema.MetricScope{schema.MetricScopeNode}, ctx, 0)
=======
		jobdata, err := metricDataDispatcher.LoadData(job, []string{"flops_any", "mem_bw"}, []schema.MetricScope{schema.MetricScopeNode}, ctx)
>>>>>>> 7ea40868
		if err != nil {
			log.Errorf("Error while loading roofline metrics for job %d", job.ID)
			return nil, err
		}

		flops_, membw_ := jobdata["flops_any"], jobdata["mem_bw"]
		if flops_ == nil && membw_ == nil {
			log.Infof("rooflineHeatmap(): 'flops_any' or 'mem_bw' missing for job %d", job.ID)
			continue
			// return nil, fmt.Errorf("GRAPH/UTIL > 'flops_any' or 'mem_bw' missing for job %d", job.ID)
		}

		flops, ok1 := flops_["node"]
		membw, ok2 := membw_["node"]
		if !ok1 || !ok2 {
			log.Info("rooflineHeatmap() query not implemented for where flops_any or mem_bw not available at 'node' level")
			continue
			// TODO/FIXME:
			// return nil, errors.New("GRAPH/UTIL > todo: rooflineHeatmap() query not implemented for where flops_any or mem_bw not available at 'node' level")
		}

		for n := 0; n < len(flops.Series); n++ {
			flopsSeries, membwSeries := flops.Series[n], membw.Series[n]
			for i := 0; i < len(flopsSeries.Data); i++ {
				if i >= len(membwSeries.Data) {
					break
				}

				x, y := math.Log10(float64(flopsSeries.Data[i]/membwSeries.Data[i])), math.Log10(float64(flopsSeries.Data[i]))
				if math.IsNaN(x) || math.IsNaN(y) || x < minX || x >= maxX || y < minY || y > maxY {
					continue
				}

				x, y = math.Floor(((x-minX)/(maxX-minX))*fcols), math.Floor(((y-minY)/(maxY-minY))*frows)
				if x < 0 || x >= fcols || y < 0 || y >= frows {
					continue
				}

				tiles[int(y)][int(x)] += 1
			}
		}
	}

	return tiles, nil
}

// Helper function for the jobsFootprints GraphQL query placed here so that schema.resolvers.go is not too full.
func (r *queryResolver) jobsFootprints(ctx context.Context, filter []*model.JobFilter, metrics []string) (*model.Footprints, error) {
	jobs, err := r.Repo.QueryJobs(ctx, filter, &model.PageRequest{Page: 1, ItemsPerPage: MAX_JOBS_FOR_ANALYSIS + 1}, nil)
	if err != nil {
		log.Error("Error while querying jobs for footprint")
		return nil, err
	}
	if len(jobs) > MAX_JOBS_FOR_ANALYSIS {
		return nil, fmt.Errorf("GRAPH/UTIL > too many jobs matched (max: %d)", MAX_JOBS_FOR_ANALYSIS)
	}

	avgs := make([][]schema.Float, len(metrics))
	for i := range avgs {
		avgs[i] = make([]schema.Float, 0, len(jobs))
	}

	timeweights := new(model.TimeWeights)
	timeweights.NodeHours = make([]schema.Float, 0, len(jobs))
	timeweights.AccHours = make([]schema.Float, 0, len(jobs))
	timeweights.CoreHours = make([]schema.Float, 0, len(jobs))

	for _, job := range jobs {
		if job.MonitoringStatus == schema.MonitoringStatusDisabled || job.MonitoringStatus == schema.MonitoringStatusArchivingFailed {
			continue
		}

		if err := metricDataDispatcher.LoadAverages(job, metrics, avgs, ctx); err != nil {
			log.Error("Error while loading averages for footprint")
			return nil, err
		}

		// #166 collect arrays: Null values or no null values?
		timeweights.NodeHours = append(timeweights.NodeHours, schema.Float(float64(job.Duration)/60.0*float64(job.NumNodes)))
		if job.NumAcc > 0 {
			timeweights.AccHours = append(timeweights.AccHours, schema.Float(float64(job.Duration)/60.0*float64(job.NumAcc)))
		} else {
			timeweights.AccHours = append(timeweights.AccHours, schema.Float(1.0))
		}
		if job.NumHWThreads > 0 {
			timeweights.CoreHours = append(timeweights.CoreHours, schema.Float(float64(job.Duration)/60.0*float64(job.NumHWThreads))) // SQLite HWThreads == Cores; numCoresForJob(job)
		} else {
			timeweights.CoreHours = append(timeweights.CoreHours, schema.Float(1.0))
		}
	}

	res := make([]*model.MetricFootprints, len(avgs))
	for i, arr := range avgs {
		res[i] = &model.MetricFootprints{
			Metric: metrics[i],
			Data:   arr,
		}
	}

	return &model.Footprints{
		TimeWeights: timeweights,
		Metrics:     res,
	}, nil
}

// func numCoresForJob(job *schema.Job) (numCores int) {

// 	subcluster, scerr := archive.GetSubCluster(job.Cluster, job.SubCluster)
// 	if scerr != nil {
// 		return 1
// 	}

// 	totalJobCores := 0
// 	topology := subcluster.Topology

// 	for _, host := range job.Resources {
// 		hwthreads := host.HWThreads
// 		if hwthreads == nil {
// 			hwthreads = topology.Node
// 		}

// 		hostCores, _ := topology.GetCoresFromHWThreads(hwthreads)
// 		totalJobCores += len(hostCores)
// 	}

// 	return totalJobCores
// }

func requireField(ctx context.Context, name string) bool {
	fields := graphql.CollectAllFields(ctx)

	for _, f := range fields {
		if f == name {
			return true
		}
	}

	return false
}<|MERGE_RESOLUTION|>--- conflicted
+++ resolved
@@ -47,7 +47,6 @@
 			continue
 		}
 
-<<<<<<< HEAD
 		// metricConfigs := archive.GetCluster(job.Cluster).MetricConfig
 		// resolution := 0
 
@@ -55,10 +54,7 @@
 		// 	resolution = max(resolution, mc.Timestep)
 		// }
 
-		jobdata, err := metricdata.LoadData(job, []string{"flops_any", "mem_bw"}, []schema.MetricScope{schema.MetricScopeNode}, ctx, 0)
-=======
-		jobdata, err := metricDataDispatcher.LoadData(job, []string{"flops_any", "mem_bw"}, []schema.MetricScope{schema.MetricScopeNode}, ctx)
->>>>>>> 7ea40868
+		jobdata, err := metricDataDispatcher.LoadData(job, []string{"flops_any", "mem_bw"}, []schema.MetricScope{schema.MetricScopeNode}, ctx, 0)
 		if err != nil {
 			log.Errorf("Error while loading roofline metrics for job %d", job.ID)
 			return nil, err
