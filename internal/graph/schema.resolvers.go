package graph

// This file will be automatically regenerated based on the schema, any resolver implementations
// will be copied through when generating and any unknown code will be moved to the end.

import (
	"context"
	"errors"
	"fmt"
	"strconv"
	"time"

	"github.com/ClusterCockpit/cc-backend/internal/auth"
	"github.com/ClusterCockpit/cc-backend/internal/graph/generated"
	"github.com/ClusterCockpit/cc-backend/internal/graph/model"
	"github.com/ClusterCockpit/cc-backend/internal/metricdata"
	"github.com/ClusterCockpit/cc-backend/internal/repository"
	"github.com/ClusterCockpit/cc-backend/pkg/archive"
	"github.com/ClusterCockpit/cc-backend/pkg/schema"
)

// Partitions is the resolver for the partitions field.
func (r *clusterResolver) Partitions(ctx context.Context, obj *schema.Cluster) ([]string, error) {
	return r.Repo.Partitions(obj.Name)
}

// Tags is the resolver for the tags field.
func (r *jobResolver) Tags(ctx context.Context, obj *schema.Job) ([]*schema.Tag, error) {
	return r.Repo.GetTags(&obj.ID)
}

// MetaData is the resolver for the metaData field.
func (r *jobResolver) MetaData(ctx context.Context, obj *schema.Job) (interface{}, error) {
	return r.Repo.FetchMetadata(obj)
}

// UserData is the resolver for the userData field.
func (r *jobResolver) UserData(ctx context.Context, obj *schema.Job) (*model.User, error) {
	return auth.FetchUser(ctx, r.DB, obj.User)
}

// CreateTag is the resolver for the createTag field.
func (r *mutationResolver) CreateTag(ctx context.Context, typeArg string, name string) (*schema.Tag, error) {
	id, err := r.Repo.CreateTag(typeArg, name)
	if err != nil {
		return nil, err
	}

	return &schema.Tag{ID: id, Type: typeArg, Name: name}, nil
}

// DeleteTag is the resolver for the deleteTag field.
func (r *mutationResolver) DeleteTag(ctx context.Context, id string) (string, error) {
	panic(fmt.Errorf("not implemented: DeleteTag - deleteTag"))
}

// AddTagsToJob is the resolver for the addTagsToJob field.
func (r *mutationResolver) AddTagsToJob(ctx context.Context, job string, tagIds []string) ([]*schema.Tag, error) {
	jid, err := strconv.ParseInt(job, 10, 64)
	if err != nil {
		return nil, err
	}

	tags := []*schema.Tag{}
	for _, tagId := range tagIds {
		tid, err := strconv.ParseInt(tagId, 10, 64)
		if err != nil {
			return nil, err
		}

		if tags, err = r.Repo.AddTag(jid, tid); err != nil {
			return nil, err
		}
	}

	return tags, nil
}

// RemoveTagsFromJob is the resolver for the removeTagsFromJob field.
func (r *mutationResolver) RemoveTagsFromJob(ctx context.Context, job string, tagIds []string) ([]*schema.Tag, error) {
	jid, err := strconv.ParseInt(job, 10, 64)
	if err != nil {
		return nil, err
	}

	tags := []*schema.Tag{}
	for _, tagId := range tagIds {
		tid, err := strconv.ParseInt(tagId, 10, 64)
		if err != nil {
			return nil, err
		}

		if tags, err = r.Repo.RemoveTag(jid, tid); err != nil {
			return nil, err
		}
	}

	return tags, nil
}

// UpdateConfiguration is the resolver for the updateConfiguration field.
func (r *mutationResolver) UpdateConfiguration(ctx context.Context, name string, value string) (*string, error) {
	if err := repository.GetUserCfgRepo().UpdateConfig(name, value, auth.GetUser(ctx)); err != nil {
		return nil, err
	}

	return nil, nil
}

// Clusters is the resolver for the clusters field.
func (r *queryResolver) Clusters(ctx context.Context) ([]*schema.Cluster, error) {
	return archive.Clusters, nil
}

// Tags is the resolver for the tags field.
func (r *queryResolver) Tags(ctx context.Context) ([]*schema.Tag, error) {
	return r.Repo.GetTags(nil)
}

// User is the resolver for the user field.
func (r *queryResolver) User(ctx context.Context, username string) (*model.User, error) {
	return auth.FetchUser(ctx, r.DB, username)
}

// AllocatedNodes is the resolver for the allocatedNodes field.
func (r *queryResolver) AllocatedNodes(ctx context.Context, cluster string) ([]*model.Count, error) {
	data, err := r.Repo.AllocatedNodes(cluster)
	if err != nil {
		return nil, err
	}

	counts := make([]*model.Count, 0, len(data))
	for subcluster, hosts := range data {
		counts = append(counts, &model.Count{
			Name:  subcluster,
			Count: len(hosts),
		})
	}

	return counts, nil
}

// Job is the resolver for the job field.
func (r *queryResolver) Job(ctx context.Context, id string) (*schema.Job, error) {
	numericId, err := strconv.ParseInt(id, 10, 64)
	if err != nil {
		return nil, err
	}

	job, err := r.Repo.FindById(numericId)
	if err != nil {
		return nil, err
	}

<<<<<<< HEAD
	if user := auth.GetUser(ctx); user != nil &&
		!user.HasRole(auth.RoleAdmin) &&
		job.User != user.Username {
=======
	if user := auth.GetUser(ctx); user != nil && !user.HasRole(auth.RoleAdmin) && !user.HasRole(auth.RoleSupport) && job.User != user.Username {
>>>>>>> 2b9d01f3
		return nil, errors.New("you are not allowed to see this job")
	}

	return job, nil
}

// JobMetrics is the resolver for the jobMetrics field.
func (r *queryResolver) JobMetrics(ctx context.Context, id string, metrics []string, scopes []schema.MetricScope) ([]*model.JobMetricWithName, error) {
	job, err := r.Query().Job(ctx, id)
	if err != nil {
		return nil, err
	}

	data, err := metricdata.LoadData(job, metrics, scopes, ctx)
	if err != nil {
		return nil, err
	}

	res := []*model.JobMetricWithName{}
	for name, md := range data {
		for scope, metric := range md {
			if metric.Scope != schema.MetricScope(scope) {
				panic("WTF?")
			}

			res = append(res, &model.JobMetricWithName{
				Name:   name,
				Metric: metric,
			})
		}
	}

	return res, err
}

// JobsFootprints is the resolver for the jobsFootprints field.
func (r *queryResolver) JobsFootprints(ctx context.Context, filter []*model.JobFilter, metrics []string) (*model.Footprints, error) {
	return r.jobsFootprints(ctx, filter, metrics)
}

// Jobs is the resolver for the jobs field.
func (r *queryResolver) Jobs(ctx context.Context, filter []*model.JobFilter, page *model.PageRequest, order *model.OrderByInput) (*model.JobResultList, error) {
	if page == nil {
		page = &model.PageRequest{
			ItemsPerPage: 50,
			Page:         1,
		}
	}

	jobs, err := r.Repo.QueryJobs(ctx, filter, page, order)
	if err != nil {
		return nil, err
	}

	count, err := r.Repo.CountJobs(ctx, filter)
	if err != nil {
		return nil, err
	}

	return &model.JobResultList{Items: jobs, Count: &count}, nil
}

// JobsStatistics is the resolver for the jobsStatistics field.
func (r *queryResolver) JobsStatistics(ctx context.Context, filter []*model.JobFilter, groupBy *model.Aggregate) ([]*model.JobsStatistics, error) {
	return r.jobsStatistics(ctx, filter, groupBy)
}

// JobsCount is the resolver for the jobsCount field.
func (r *queryResolver) JobsCount(ctx context.Context, filter []*model.JobFilter, groupBy model.Aggregate, weight *model.Weights, limit *int) ([]*model.Count, error) {
	counts, err := r.Repo.CountGroupedJobs(ctx, groupBy, filter, weight, limit)
	if err != nil {
		return nil, err
	}

	res := make([]*model.Count, 0, len(counts))
	for name, count := range counts {
		res = append(res, &model.Count{
			Name:  name,
			Count: count,
		})
	}
	return res, nil
}

// RooflineHeatmap is the resolver for the rooflineHeatmap field.
func (r *queryResolver) RooflineHeatmap(ctx context.Context, filter []*model.JobFilter, rows int, cols int, minX float64, minY float64, maxX float64, maxY float64) ([][]float64, error) {
	return r.rooflineHeatmap(ctx, filter, rows, cols, minX, minY, maxX, maxY)
}

// NodeMetrics is the resolver for the nodeMetrics field.
func (r *queryResolver) NodeMetrics(ctx context.Context, cluster string, nodes []string, scopes []schema.MetricScope, metrics []string, from time.Time, to time.Time) ([]*model.NodeMetrics, error) {
	user := auth.GetUser(ctx)
	if user != nil && !user.HasRole(auth.RoleAdmin) {
		return nil, errors.New("you need to be an administrator for this query")
	}

	if metrics == nil {
		for _, mc := range archive.GetCluster(cluster).MetricConfig {
			metrics = append(metrics, mc.Name)
		}
	}

	data, err := metricdata.LoadNodeData(cluster, metrics, nodes, scopes, from, to, ctx)
	if err != nil {
		return nil, err
	}

	nodeMetrics := make([]*model.NodeMetrics, 0, len(data))
	for hostname, metrics := range data {
		host := &model.NodeMetrics{
			Host:    hostname,
			Metrics: make([]*model.JobMetricWithName, 0, len(metrics)*len(scopes)),
		}
		host.SubCluster, _ = archive.GetSubClusterByNode(cluster, hostname)

		for metric, scopedMetrics := range metrics {
			for _, scopedMetric := range scopedMetrics {
				host.Metrics = append(host.Metrics, &model.JobMetricWithName{
					Name:   metric,
					Metric: scopedMetric,
				})
			}
		}

		nodeMetrics = append(nodeMetrics, host)
	}

	return nodeMetrics, nil
}

// Cluster returns generated.ClusterResolver implementation.
func (r *Resolver) Cluster() generated.ClusterResolver { return &clusterResolver{r} }

// Job returns generated.JobResolver implementation.
func (r *Resolver) Job() generated.JobResolver { return &jobResolver{r} }

// Mutation returns generated.MutationResolver implementation.
func (r *Resolver) Mutation() generated.MutationResolver { return &mutationResolver{r} }

// Query returns generated.QueryResolver implementation.
func (r *Resolver) Query() generated.QueryResolver { return &queryResolver{r} }

type clusterResolver struct{ *Resolver }
type jobResolver struct{ *Resolver }
type mutationResolver struct{ *Resolver }
type queryResolver struct{ *Resolver }<|MERGE_RESOLUTION|>--- conflicted
+++ resolved
@@ -152,13 +152,7 @@
 		return nil, err
 	}
 
-<<<<<<< HEAD
-	if user := auth.GetUser(ctx); user != nil &&
-		!user.HasRole(auth.RoleAdmin) &&
-		job.User != user.Username {
-=======
 	if user := auth.GetUser(ctx); user != nil && !user.HasRole(auth.RoleAdmin) && !user.HasRole(auth.RoleSupport) && job.User != user.Username {
->>>>>>> 2b9d01f3
 		return nil, errors.New("you are not allowed to see this job")
 	}
 
