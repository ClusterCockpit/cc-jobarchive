// Copyright (C) 2022 NHR@FAU, University Erlangen-Nuremberg.
// All rights reserved.
// Use of this source code is governed by a MIT-style
// license that can be found in the LICENSE file.
package auth

import (
	"context"
	"database/sql"
	"encoding/json"
	"errors"
	"fmt"

	"github.com/ClusterCockpit/cc-backend/internal/graph/model"
	"github.com/ClusterCockpit/cc-backend/pkg/log"
	sq "github.com/Masterminds/squirrel"
	"github.com/jmoiron/sqlx"
	"golang.org/x/crypto/bcrypt"
)

func (auth *Authentication) GetUser(username string) (*User, error) {

	user := &User{Username: username}
	var hashedPassword, name, rawRoles, email, rawProjects sql.NullString
	if err := sq.Select("password", "ldap", "name", "roles", "email", "projects").From("user").
		Where("user.username = ?", username).RunWith(auth.db).
<<<<<<< HEAD
		QueryRow().Scan(&hashedPassword, &user.AuthSource, &name, &rawRoles, &email, &rawProjects); err != nil {
=======
		QueryRow().Scan(&hashedPassword, &user.AuthSource, &name, &rawRoles, &email); err != nil {
		log.Warnf("Error while querying user '%v' from database", username)
>>>>>>> 33d77d6e
		return nil, err
	}

	user.Password = hashedPassword.String
	user.Name = name.String
	user.Email = email.String
	if rawRoles.Valid {
		if err := json.Unmarshal([]byte(rawRoles.String), &user.Roles); err != nil {
			log.Warn("Error while unmarshaling raw roles from DB")
			return nil, err
		}
	}
	if rawProjects.Valid {
		if err := json.Unmarshal([]byte(rawProjects.String), &user.Projects); err != nil {
			return nil, err
		}
	}

	return user, nil
}

func (auth *Authentication) AddUser(user *User) error {

	rolesJson, _ := json.Marshal(user.Roles)
	projectsJson, _ := json.Marshal(user.Projects)

	cols := []string{"username", "roles", "projects"}
	vals := []interface{}{user.Username, string(rolesJson), string(projectsJson)}

	if user.Name != "" {
		cols = append(cols, "name")
		vals = append(vals, user.Name)
	}
	if user.Email != "" {
		cols = append(cols, "email")
		vals = append(vals, user.Email)
	}
	if user.Password != "" {
		password, err := bcrypt.GenerateFromPassword([]byte(user.Password), bcrypt.DefaultCost)
		if err != nil {
			log.Error("Error while encrypting new user password")
			return err
		}
		cols = append(cols, "password")
		vals = append(vals, string(password))
	}

	if _, err := sq.Insert("user").Columns(cols...).Values(vals...).RunWith(auth.db).Exec(); err != nil {
		log.Errorf("Error while inserting new user '%v' into DB", user.Username)
		return err
	}

<<<<<<< HEAD
	log.Infof("new user %#v created (roles: %s, auth-source: %d, projects: %s)", user.Username, rolesJson, user.AuthSource, projectsJson)
=======
	log.Infof("new user %v created (roles: %s, auth-source: %d)", user.Username, rolesJson, user.AuthSource)
>>>>>>> 33d77d6e
	return nil
}

func (auth *Authentication) DelUser(username string) error {

	_, err := auth.db.Exec(`DELETE FROM user WHERE user.username = ?`, username)
	log.Errorf("Error while deleting user '%s' from DB", username)
	return err
}

func (auth *Authentication) ListUsers(specialsOnly bool) ([]*User, error) {

	q := sq.Select("username", "name", "email", "roles", "projects").From("user")
	if specialsOnly {
		q = q.Where("(roles != '[\"user\"]' AND roles != '[]')")
	}

	rows, err := q.RunWith(auth.db).Query()
	if err != nil {
		log.Warn("Error while querying user list")
		return nil, err
	}

	users := make([]*User, 0)
	defer rows.Close()
	for rows.Next() {
		rawroles := ""
		rawprojects := ""
		user := &User{}
		var name, email sql.NullString
<<<<<<< HEAD
		if err := rows.Scan(&user.Username, &name, &email, &rawroles, &rawprojects); err != nil {
=======
		if err := rows.Scan(&user.Username, &name, &email, &rawroles); err != nil {
			log.Warn("Error while scanning user list")
>>>>>>> 33d77d6e
			return nil, err
		}

		if err := json.Unmarshal([]byte(rawroles), &user.Roles); err != nil {
			log.Warn("Error while unmarshaling raw role list")
			return nil, err
		}

		if err := json.Unmarshal([]byte(rawprojects), &user.Projects); err != nil {
			return nil, err
		}

		user.Name = name.String
		user.Email = email.String
		users = append(users, user)
	}
	return users, nil
}

func (auth *Authentication) AddRole(
	ctx context.Context,
	username string,
	role string) error {

	user, err := auth.GetUser(username)
	if err != nil {
		log.Warnf("Could not load user '%s'", username)
		return err
	}

<<<<<<< HEAD
	if !IsValidRole(role) {
		return fmt.Errorf("invalid user role: %#v", role)
	}

	if user.HasRole(role) {
		return fmt.Errorf("user %#v already has role %#v", username, role)
=======
	if role != RoleAdmin && role != RoleApi && role != RoleUser && role != RoleSupport {
		return fmt.Errorf("Invalid user role: %v", role)
	}

	for _, r := range user.Roles {
		if r == role {
			return fmt.Errorf("User %v already has role %v", username, role)
		}
>>>>>>> 33d77d6e
	}

	roles, _ := json.Marshal(append(user.Roles, role))
	if _, err := sq.Update("user").Set("roles", roles).Where("user.username = ?", username).RunWith(auth.db).Exec(); err != nil {
		log.Errorf("Error while adding new role for user '%s'", user.Username)
		return err
	}
	return nil
}

func (auth *Authentication) RemoveRole(ctx context.Context, username string, role string) error {
	user, err := auth.GetUser(username)
	if err != nil {
		log.Warnf("Could not load user '%s'", username)
		return err
	}

<<<<<<< HEAD
	if !IsValidRole(role) {
		return fmt.Errorf("invalid user role: %#v", role)
=======
	if role != RoleAdmin && role != RoleApi && role != RoleUser && role != RoleSupport {
		return fmt.Errorf("Invalid user role: %v", role)
>>>>>>> 33d77d6e
	}

	if role == RoleManager && len(user.Projects) != 0 {
		return fmt.Errorf("Cannot remove role 'manager' while user %s still has an assigned project(s) : %v", username, user.Projects)
	}

	var exists bool
	var newroles []string
	for _, r := range user.Roles {
		if r != role {
			newroles = append(newroles, r) // Append all roles not matching requested to be deleted role
		} else {
			exists = true
		}
	}

	if exists == true {
		var mroles, _ = json.Marshal(newroles)
		if _, err := sq.Update("user").Set("roles", mroles).Where("user.username = ?", username).RunWith(auth.db).Exec(); err != nil {
			log.Errorf("Error while removing role for user '%s'", user.Username)
			return err
		}
		return nil
	} else {
		return fmt.Errorf("User '%v' already does not have role: %v", username, role)
	}
}

func (auth *Authentication) AddProject(
	ctx context.Context,
	username string,
	project string) error {

	user, err := auth.GetUser(username)
	if err != nil {
		return err
	}

	if !user.HasRole(RoleManager) {
		return fmt.Errorf("user '%s' is not a manager!", username)
	}

	if user.HasProject(project) {
		return fmt.Errorf("user '%s' already manages project '%s'", username, project)
	}

	projects, _ := json.Marshal(append(user.Projects, project))
	if _, err := sq.Update("user").Set("projects", projects).Where("user.username = ?", username).RunWith(auth.db).Exec(); err != nil {
		return err
	}

	return nil
}

func (auth *Authentication) RemoveProject(ctx context.Context, username string, project string) error {
	user, err := auth.GetUser(username)
	if err != nil {
		return err
	}

	if !user.HasRole(RoleManager) {
		return fmt.Errorf("user '%#v' is not a manager!", username)
	}

	if !user.HasProject(project) {
		return fmt.Errorf("user '%#v': Cannot remove project '%#v' - Does not match!", username, project)
	}

	var exists bool
	var newprojects []string
	for _, p := range user.Projects {
		if p != project {
			newprojects = append(newprojects, p) // Append all projects not matching requested to be deleted project
		} else {
			exists = true
		}
	}

	if exists == true {
		var result interface{}
		if len(newprojects) == 0 {
			result = "[]"
		} else {
			result, _ = json.Marshal(newprojects)
		}
		if _, err := sq.Update("user").Set("projects", result).Where("user.username = ?", username).RunWith(auth.db).Exec(); err != nil {
			return err
		}
		return nil
	} else {
		return fmt.Errorf("user %s already does not manage project %s", username, project)
	}
}

func FetchUser(ctx context.Context, db *sqlx.DB, username string) (*model.User, error) {
	me := GetUser(ctx)
	if me != nil && me.Username != username && me.HasNotRoles([]string{RoleAdmin, RoleSupport, RoleManager}) {
		return nil, errors.New("forbidden")
	}

	user := &model.User{Username: username}
	var name, email sql.NullString
	if err := sq.Select("name", "email").From("user").Where("user.username = ?", username).
		RunWith(db).QueryRow().Scan(&name, &email); err != nil {
		if err == sql.ErrNoRows {
			/* This warning will be logged *often* for non-local users, i.e. users mentioned only in job-table or archive, */
			/* since FetchUser will be called to retrieve full name and mail for every job in query/list									 */
			// log.Warnf("User '%s' Not found in DB", username)
			return nil, nil
		}

		log.Warnf("Error while fetching user '%s'", username)
		return nil, err
	}

	user.Name = name.String
	user.Email = email.String
	return user, nil
}<|MERGE_RESOLUTION|>--- conflicted
+++ resolved
@@ -24,12 +24,8 @@
 	var hashedPassword, name, rawRoles, email, rawProjects sql.NullString
 	if err := sq.Select("password", "ldap", "name", "roles", "email", "projects").From("user").
 		Where("user.username = ?", username).RunWith(auth.db).
-<<<<<<< HEAD
 		QueryRow().Scan(&hashedPassword, &user.AuthSource, &name, &rawRoles, &email, &rawProjects); err != nil {
-=======
-		QueryRow().Scan(&hashedPassword, &user.AuthSource, &name, &rawRoles, &email); err != nil {
 		log.Warnf("Error while querying user '%v' from database", username)
->>>>>>> 33d77d6e
 		return nil, err
 	}
 
@@ -82,11 +78,7 @@
 		return err
 	}
 
-<<<<<<< HEAD
 	log.Infof("new user %#v created (roles: %s, auth-source: %d, projects: %s)", user.Username, rolesJson, user.AuthSource, projectsJson)
-=======
-	log.Infof("new user %v created (roles: %s, auth-source: %d)", user.Username, rolesJson, user.AuthSource)
->>>>>>> 33d77d6e
 	return nil
 }
 
@@ -117,12 +109,8 @@
 		rawprojects := ""
 		user := &User{}
 		var name, email sql.NullString
-<<<<<<< HEAD
 		if err := rows.Scan(&user.Username, &name, &email, &rawroles, &rawprojects); err != nil {
-=======
-		if err := rows.Scan(&user.Username, &name, &email, &rawroles); err != nil {
 			log.Warn("Error while scanning user list")
->>>>>>> 33d77d6e
 			return nil, err
 		}
 
@@ -153,23 +141,12 @@
 		return err
 	}
 
-<<<<<<< HEAD
 	if !IsValidRole(role) {
-		return fmt.Errorf("invalid user role: %#v", role)
+		return fmt.Errorf("Invalid user role: %v", role)
 	}
 
 	if user.HasRole(role) {
 		return fmt.Errorf("user %#v already has role %#v", username, role)
-=======
-	if role != RoleAdmin && role != RoleApi && role != RoleUser && role != RoleSupport {
-		return fmt.Errorf("Invalid user role: %v", role)
-	}
-
-	for _, r := range user.Roles {
-		if r == role {
-			return fmt.Errorf("User %v already has role %v", username, role)
-		}
->>>>>>> 33d77d6e
 	}
 
 	roles, _ := json.Marshal(append(user.Roles, role))
@@ -187,13 +164,8 @@
 		return err
 	}
 
-<<<<<<< HEAD
 	if !IsValidRole(role) {
-		return fmt.Errorf("invalid user role: %#v", role)
-=======
-	if role != RoleAdmin && role != RoleApi && role != RoleUser && role != RoleSupport {
-		return fmt.Errorf("Invalid user role: %v", role)
->>>>>>> 33d77d6e
+		return fmt.Errorf("Invalid user role: %#v", role)
 	}
 
 	if role == RoleManager && len(user.Projects) != 0 {
