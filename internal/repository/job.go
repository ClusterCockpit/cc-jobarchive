// Copyright (C) 2022 NHR@FAU, University Erlangen-Nuremberg.
// All rights reserved.
// Use of this source code is governed by a MIT-style
// license that can be found in the LICENSE file.
package repository

import (
	"context"
	"database/sql"
	"encoding/json"
	"errors"
	"fmt"
	"strconv"
	"sync"
	"time"

	"github.com/99designs/gqlgen/graphql"
	"github.com/ClusterCockpit/cc-backend/internal/auth"
	"github.com/ClusterCockpit/cc-backend/internal/config"
	"github.com/ClusterCockpit/cc-backend/internal/graph/model"
	"github.com/ClusterCockpit/cc-backend/internal/metricdata"
	"github.com/ClusterCockpit/cc-backend/pkg/archive"
	"github.com/ClusterCockpit/cc-backend/pkg/log"
	"github.com/ClusterCockpit/cc-backend/pkg/lrucache"
	"github.com/ClusterCockpit/cc-backend/pkg/schema"
	sq "github.com/Masterminds/squirrel"
	"github.com/jmoiron/sqlx"
)

var (
	jobRepoOnce     sync.Once
	jobRepoInstance *JobRepository
)

type JobRepository struct {
	DB     *sqlx.DB
	driver string

	stmtCache *sq.StmtCache
	cache     *lrucache.Cache

	archiveChannel chan *schema.Job
	archivePending sync.WaitGroup
}

func GetJobRepository() *JobRepository {
	jobRepoOnce.Do(func() {
		db := GetConnection()

		jobRepoInstance = &JobRepository{
			DB:     db.DB,
			driver: db.Driver,

			stmtCache:      sq.NewStmtCache(db.DB),
			cache:          lrucache.New(1024 * 1024),
			archiveChannel: make(chan *schema.Job, 128),
		}
		// start archiving worker
		go jobRepoInstance.archivingWorker()
	})

	return jobRepoInstance
}

var jobColumns []string = []string{
	"job.id", "job.job_id", "job.user", "job.project", "job.cluster", "job.subcluster", "job.start_time", "job.partition", "job.array_job_id",
	"job.num_nodes", "job.num_hwthreads", "job.num_acc", "job.exclusive", "job.monitoring_status", "job.smt", "job.job_state",
	"job.duration", "job.walltime", "job.resources", // "job.meta_data",
}

func scanJob(row interface{ Scan(...interface{}) error }) (*schema.Job, error) {
	job := &schema.Job{}
	if err := row.Scan(
		&job.ID, &job.JobID, &job.User, &job.Project, &job.Cluster, &job.SubCluster, &job.StartTimeUnix, &job.Partition, &job.ArrayJobId,
		&job.NumNodes, &job.NumHWThreads, &job.NumAcc, &job.Exclusive, &job.MonitoringStatus, &job.SMT, &job.State,
		&job.Duration, &job.Walltime, &job.RawResources /*&job.RawMetaData*/); err != nil {
		log.Warn("Error while scanning rows")
		return nil, err
	}

	if err := json.Unmarshal(job.RawResources, &job.Resources); err != nil {
		log.Warn("Error while unmarhsaling raw resources json")
		return nil, err
	}

	// if err := json.Unmarshal(job.RawMetaData, &job.MetaData); err != nil {
	// 	return nil, err
	// }

	job.StartTime = time.Unix(job.StartTimeUnix, 0)
	if job.Duration == 0 && job.State == schema.JobStateRunning {
		job.Duration = int32(time.Since(job.StartTime).Seconds())
	}

	job.RawResources = nil
	return job, nil
}

func (r *JobRepository) FetchJobName(job *schema.Job) (*string, error) {
	start := time.Now()
	cachekey := fmt.Sprintf("metadata:%d", job.ID)
	if cached := r.cache.Get(cachekey, nil); cached != nil {
		job.MetaData = cached.(map[string]string)
		if jobName := job.MetaData["jobName"]; jobName != "" {
			return &jobName, nil
		}
	}

	if err := sq.Select("job.meta_data").From("job").Where("job.id = ?", job.ID).
		RunWith(r.stmtCache).QueryRow().Scan(&job.RawMetaData); err != nil {
		return nil, err
	}

	if len(job.RawMetaData) == 0 {
		return nil, nil
	}

	if err := json.Unmarshal(job.RawMetaData, &job.MetaData); err != nil {
		return nil, err
	}

	r.cache.Put(cachekey, job.MetaData, len(job.RawMetaData), 24*time.Hour)
	log.Infof("Timer FetchJobName %s", time.Since(start))

	if jobName := job.MetaData["jobName"]; jobName != "" {
		return &jobName, nil
	} else {
		return new(string), nil
	}
}

func (r *JobRepository) FetchMetadata(job *schema.Job) (map[string]string, error) {
	start := time.Now()
	cachekey := fmt.Sprintf("metadata:%d", job.ID)
	if cached := r.cache.Get(cachekey, nil); cached != nil {
		job.MetaData = cached.(map[string]string)
		return job.MetaData, nil
	}

	if err := sq.Select("job.meta_data").From("job").Where("job.id = ?", job.ID).
		RunWith(r.stmtCache).QueryRow().Scan(&job.RawMetaData); err != nil {
		log.Warn("Error while scanning for job metadata")
		return nil, err
	}

	if len(job.RawMetaData) == 0 {
		return nil, nil
	}

	if err := json.Unmarshal(job.RawMetaData, &job.MetaData); err != nil {
		log.Warn("Error while unmarshaling raw metadata json")
		return nil, err
	}

	r.cache.Put(cachekey, job.MetaData, len(job.RawMetaData), 24*time.Hour)
	log.Infof("Timer FetchMetadata %s", time.Since(start))
	return job.MetaData, nil
}

func (r *JobRepository) UpdateMetadata(job *schema.Job, key, val string) (err error) {
	cachekey := fmt.Sprintf("metadata:%d", job.ID)
	r.cache.Del(cachekey)
	if job.MetaData == nil {
		if _, err = r.FetchMetadata(job); err != nil {
			log.Warnf("Error while fetching metadata for job, DB ID '%v'", job.ID)
			return err
		}
	}

	if job.MetaData != nil {
		cpy := make(map[string]string, len(job.MetaData)+1)
		for k, v := range job.MetaData {
			cpy[k] = v
		}
		cpy[key] = val
		job.MetaData = cpy
	} else {
		job.MetaData = map[string]string{key: val}
	}

	if job.RawMetaData, err = json.Marshal(job.MetaData); err != nil {
		log.Warnf("Error while marshaling metadata for job, DB ID '%v'", job.ID)
		return err
	}

	if _, err = sq.Update("job").Set("meta_data", job.RawMetaData).Where("job.id = ?", job.ID).RunWith(r.stmtCache).Exec(); err != nil {
		log.Warnf("Error while updating metadata for job, DB ID '%v'", job.ID)
		return err
	}

	r.cache.Put(cachekey, job.MetaData, len(job.RawMetaData), 24*time.Hour)
	return nil
}

// Find executes a SQL query to find a specific batch job.
// The job is queried using the batch job id, the cluster name,
// and the start time of the job in UNIX epoch time seconds.
// It returns a pointer to a schema.Job data structure and an error variable.
// To check if no job was found test err == sql.ErrNoRows
func (r *JobRepository) Find(
	jobId *int64,
	cluster *string,
	startTime *int64) (*schema.Job, error) {

	start := time.Now()
	q := sq.Select(jobColumns...).From("job").
		Where("job.job_id = ?", *jobId)

	if cluster != nil {
		q = q.Where("job.cluster = ?", *cluster)
	}
	if startTime != nil {
		q = q.Where("job.start_time = ?", *startTime)
	}

	log.Infof("Timer Find %s", time.Since(start))
	return scanJob(q.RunWith(r.stmtCache).QueryRow())
}

// Find executes a SQL query to find a specific batch job.
// The job is queried using the batch job id, the cluster name,
// and the start time of the job in UNIX epoch time seconds.
// It returns a pointer to a schema.Job data structure and an error variable.
// To check if no job was found test err == sql.ErrNoRows
func (r *JobRepository) FindAll(
	jobId *int64,
	cluster *string,
	startTime *int64) ([]*schema.Job, error) {

	start := time.Now()
	q := sq.Select(jobColumns...).From("job").
		Where("job.job_id = ?", *jobId)

	if cluster != nil {
		q = q.Where("job.cluster = ?", *cluster)
	}
	if startTime != nil {
		q = q.Where("job.start_time = ?", *startTime)
	}

	rows, err := q.RunWith(r.stmtCache).Query()
	if err != nil {
		log.Error("Error while running query")
		return nil, err
	}

	jobs := make([]*schema.Job, 0, 10)
	for rows.Next() {
		job, err := scanJob(rows)
		if err != nil {
			log.Warn("Error while scanning rows")
			return nil, err
		}
		jobs = append(jobs, job)
	}
	log.Infof("Timer FindAll %s", time.Since(start))
	return jobs, nil
}

// FindById executes a SQL query to find a specific batch job.
// The job is queried using the database id.
// It returns a pointer to a schema.Job data structure and an error variable.
// To check if no job was found test err == sql.ErrNoRows
func (r *JobRepository) FindById(jobId int64) (*schema.Job, error) {
	q := sq.Select(jobColumns...).
		From("job").Where("job.id = ?", jobId)
	return scanJob(q.RunWith(r.stmtCache).QueryRow())
}

// Start inserts a new job in the table, returning the unique job ID.
// Statistics are not transfered!
func (r *JobRepository) Start(job *schema.JobMeta) (id int64, err error) {
	job.RawResources, err = json.Marshal(job.Resources)
	if err != nil {
		return -1, fmt.Errorf("REPOSITORY/JOB > encoding resources field failed: %w", err)
	}

	job.RawMetaData, err = json.Marshal(job.MetaData)
	if err != nil {
		return -1, fmt.Errorf("REPOSITORY/JOB > encoding metaData field failed: %w", err)
	}

	res, err := r.DB.NamedExec(`INSERT INTO job (
		job_id, user, project, cluster, subcluster, `+"`partition`"+`, array_job_id, num_nodes, num_hwthreads, num_acc,
		exclusive, monitoring_status, smt, job_state, start_time, duration, walltime, resources, meta_data
	) VALUES (
		:job_id, :user, :project, :cluster, :subcluster, :partition, :array_job_id, :num_nodes, :num_hwthreads, :num_acc,
		:exclusive, :monitoring_status, :smt, :job_state, :start_time, :duration, :walltime, :resources, :meta_data
	);`, job)
	if err != nil {
		return -1, err
	}

	return res.LastInsertId()
}

// Stop updates the job with the database id jobId using the provided arguments.
func (r *JobRepository) Stop(
	jobId int64,
	duration int32,
	state schema.JobState,
	monitoringStatus int32) (err error) {

	stmt := sq.Update("job").
		Set("job_state", state).
		Set("duration", duration).
		Set("monitoring_status", monitoringStatus).
		Where("job.id = ?", jobId)

	_, err = stmt.RunWith(r.stmtCache).Exec()
	return
}

func (r *JobRepository) DeleteJobsBefore(startTime int64) (int, error) {
	var cnt int
	qs := fmt.Sprintf("SELECT count(*) FROM job WHERE job.start_time < %d", startTime)
	err := r.DB.Get(&cnt, qs) //ignore error as it will also occur in delete statement
	_, err = r.DB.Exec(`DELETE FROM job WHERE job.start_time < ?`, startTime)
	if err != nil {
		log.Errorf(" DeleteJobsBefore(%d): error %#v", startTime, err)
	} else {
		log.Infof("DeleteJobsBefore(%d): Deleted %d jobs", startTime, cnt)
	}
	return cnt, err
}

func (r *JobRepository) DeleteJobById(id int64) error {
	_, err := r.DB.Exec(`DELETE FROM job WHERE job.id = ?`, id)
	if err != nil {
		log.Errorf("DeleteJobById(%d): error %#v", id, err)
	} else {
		log.Infof("DeleteJobById(%d): Success", id)
	}
	return err
}

// TODO: Use node hours instead: SELECT job.user, sum(job.num_nodes * (CASE WHEN job.job_state = "running" THEN CAST(strftime('%s', 'now') AS INTEGER) - job.start_time ELSE job.duration END)) as x FROM job GROUP BY user ORDER BY x DESC;
<<<<<<< HEAD
func (r *JobRepository) CountGroupedJobs(
	ctx context.Context,
	aggreg model.Aggregate,
	filters []*model.JobFilter,
	weight *model.Weights,
	limit *int) (map[string]int, error) {

=======
func (r *JobRepository) CountGroupedJobs(ctx context.Context, aggreg model.Aggregate, filters []*model.JobFilter, weight *model.Weights, limit *int) (map[string]int, error) {
	start := time.Now()
>>>>>>> 13c31155
	if !aggreg.IsValid() {
		return nil, errors.New("invalid aggregate")
	}

	runner := (sq.BaseRunner)(r.stmtCache)
	count := "count(*) as count"
	if weight != nil {
		switch *weight {
		case model.WeightsNodeCount:
			count = "sum(job.num_nodes) as count"
		case model.WeightsNodeHours:
			now := time.Now().Unix()
			count = fmt.Sprintf(`sum(job.num_nodes * (CASE WHEN job.job_state = "running" THEN %d - job.start_time ELSE job.duration END)) as count`, now)
			runner = r.DB
		default:
			log.Infof("CountGroupedJobs() Weight %v unknown.", *weight)
		}
	}

	q, qerr := SecurityCheck(ctx, sq.Select("job."+string(aggreg), count).From("job").GroupBy("job."+string(aggreg)).OrderBy("count DESC"))

	if qerr != nil {
		return nil, qerr
	}

	for _, f := range filters {
		q = BuildWhereClause(f, q)
	}
	if limit != nil {
		q = q.Limit(uint64(*limit))
	}

	counts := map[string]int{}
	rows, err := q.RunWith(runner).Query()
	if err != nil {
		log.Error("Error while running query")
		return nil, err
	}

	for rows.Next() {
		var group string
		var count int
		if err := rows.Scan(&group, &count); err != nil {
			log.Warn("Error while scanning rows")
			return nil, err
		}

		counts[group] = count
	}

	log.Infof("Timer CountGroupedJobs %s", time.Since(start))
	return counts, nil
}

func (r *JobRepository) UpdateMonitoringStatus(job int64, monitoringStatus int32) (err error) {
	stmt := sq.Update("job").
		Set("monitoring_status", monitoringStatus).
		Where("job.id = ?", job)

	_, err = stmt.RunWith(r.stmtCache).Exec()
	return
}

// Stop updates the job with the database id jobId using the provided arguments.
func (r *JobRepository) MarkArchived(
	jobId int64,
	monitoringStatus int32,
	metricStats map[string]schema.JobStatistics) error {

	stmt := sq.Update("job").
		Set("monitoring_status", monitoringStatus).
		Where("job.id = ?", jobId)

	for metric, stats := range metricStats {
		switch metric {
		case "flops_any":
			stmt = stmt.Set("flops_any_avg", stats.Avg)
		case "mem_used":
			stmt = stmt.Set("mem_used_max", stats.Max)
		case "mem_bw":
			stmt = stmt.Set("mem_bw_avg", stats.Avg)
		case "load":
			stmt = stmt.Set("load_avg", stats.Avg)
		case "net_bw":
			stmt = stmt.Set("net_bw_avg", stats.Avg)
		case "file_bw":
			stmt = stmt.Set("file_bw_avg", stats.Avg)
		default:
			log.Infof("MarkArchived() Metric '%v' unknown", metric)
		}
	}

	if _, err := stmt.RunWith(r.stmtCache).Exec(); err != nil {
		log.Warn("Error while marking job as archived")
		return err
	}
	return nil
}

// Archiving worker thread
func (r *JobRepository) archivingWorker() {
	for {
		select {
		case job, ok := <-r.archiveChannel:
			if !ok {
				break
			}
			// not using meta data, called to load JobMeta into Cache?
			// will fail if job meta not in repository
			if _, err := r.FetchMetadata(job); err != nil {
				log.Errorf("archiving job (dbid: %d) failed: %s", job.ID, err.Error())
				r.UpdateMonitoringStatus(job.ID, schema.MonitoringStatusArchivingFailed)
				continue
			}

			// metricdata.ArchiveJob will fetch all the data from a MetricDataRepository and push into configured archive backend
			// TODO: Maybe use context with cancel/timeout here
			jobMeta, err := metricdata.ArchiveJob(job, context.Background())
			if err != nil {
				log.Errorf("archiving job (dbid: %d) failed: %s", job.ID, err.Error())
				r.UpdateMonitoringStatus(job.ID, schema.MonitoringStatusArchivingFailed)
				continue
			}

			// Update the jobs database entry one last time:
			if err := r.MarkArchived(job.ID, schema.MonitoringStatusArchivingSuccessful, jobMeta.Statistics); err != nil {
				log.Errorf("archiving job (dbid: %d) failed: %s", job.ID, err.Error())
				continue
			}

			log.Printf("archiving job (dbid: %d) successful", job.ID)
			r.archivePending.Done()
		}
	}
}

<<<<<<< HEAD
// FindJobOrUser returns a job database ID or a username if a job or user
// machtes the search term.  As 0 is a valid job id, check if username is ""
// instead in order to check what matched.  If nothing matches the search,
// `ErrNotFound` is returned.
func (r *JobRepository) FindJobOrUser(
	ctx context.Context,
	searchterm string) (job int64, username string, err error) {

	user := auth.GetUser(ctx)
	if id, err := strconv.Atoi(searchterm); err == nil {
		qb := sq.Select("job.id").From("job").Where("job.job_id = ?", id)
		if user != nil && !user.HasRole(auth.RoleAdmin) && !user.HasRole(auth.RoleSupport) {
			qb = qb.Where("job.user = ?", user.Username)
=======
// Trigger async archiving
func (r *JobRepository) TriggerArchiving(job *schema.Job) {
	r.archivePending.Add(1)
	r.archiveChannel <- job
}

// Wait for background thread to finish pending archiving operations
func (r *JobRepository) WaitForArchiving() {
	// close channel and wait for worker to process remaining jobs
	r.archivePending.Wait()
}

var ErrNotFound = errors.New("no such jobname, project or user")
var ErrForbidden = errors.New("not authorized")

// FindJobnameOrUserOrProject returns a jobName or a username or a projectId if a jobName or user or project matches the search term.
// If query is found to be an integer (= conversion to INT datatype succeeds), skip back to parent call
// If nothing matches the search, `ErrNotFound` is returned.

func (r *JobRepository) FindUserOrProjectOrJobname(ctx context.Context, searchterm string) (username string, project string, metasnip string, err error) {
	if _, err := strconv.Atoi(searchterm); err == nil { // Return empty on successful conversion: parent method will redirect for integer jobId
		return "", "", "", nil
	} else { // Has to have letters and logged-in user for other guesses
		user := auth.GetUser(ctx)
		if user != nil {
			// Find username in jobs (match)
			uresult, _ := r.FindColumnValue(user, searchterm, "job", "user", "user", false)
			if uresult != "" {
				return uresult, "", "", nil
			}
			// Find username by name (like)
			nresult, _ := r.FindColumnValue(user, searchterm, "user", "username", "name", true)
			if nresult != "" {
				return nresult, "", "", nil
			}
			// Find projectId in jobs (match)
			presult, _ := r.FindColumnValue(user, searchterm, "job", "project", "project", false)
			if presult != "" {
				return "", presult, "", nil
			}
			// Still no return (or not authorized for above): Try JobName
			// Match Metadata, on hit, parent method redirects to jobName GQL query
			err := sq.Select("job.cluster").Distinct().From("job").
				Where("job.meta_data LIKE ?", "%"+searchterm+"%").
				RunWith(r.stmtCache).QueryRow().Scan(&metasnip)
			if err != nil && err != sql.ErrNoRows {
				return "", "", "", err
			} else if err == nil {
				return "", "", metasnip[0:1], nil
			}
>>>>>>> 13c31155
		}
		return "", "", "", ErrNotFound
	}
}

func (r *JobRepository) FindColumnValue(user *auth.User, searchterm string, table string, selectColumn string, whereColumn string, isLike bool) (result string, err error) {
	compareStr := " = ?"
	query := searchterm
	if isLike == true {
		compareStr = " LIKE ?"
		query = "%" + searchterm + "%"
	}
	if user.HasAnyRole([]auth.Role{auth.RoleAdmin, auth.RoleSupport, auth.RoleManager}) {
		err := sq.Select(table+"."+selectColumn).Distinct().From(table).
			Where(table+"."+whereColumn+compareStr, query).
			RunWith(r.stmtCache).QueryRow().Scan(&result)
		if err != nil && err != sql.ErrNoRows {
			return "", err
		} else if err == nil {
			return result, nil
		}
		return "", ErrNotFound
	} else {
		log.Infof("Non-Admin User %s : Requested Query '%s' on table '%s' : Forbidden", user.Name, query, table)
		return "", ErrForbidden
	}
}

func (r *JobRepository) FindColumnValues(user *auth.User, query string, table string, selectColumn string, whereColumn string) (results []string, err error) {
	emptyResult := make([]string, 0)
	if user.HasAnyRole([]auth.Role{auth.RoleAdmin, auth.RoleSupport, auth.RoleManager}) {
		rows, err := sq.Select(table+"."+selectColumn).Distinct().From(table).
			Where(table+"."+whereColumn+" LIKE ?", fmt.Sprint("%", query, "%")).
			RunWith(r.stmtCache).Query()
		if err != nil && err != sql.ErrNoRows {
			return emptyResult, err
		} else if err == nil {
			for rows.Next() {
				var result string
				err := rows.Scan(&result)
				if err != nil {
					rows.Close()
					log.Warnf("Error while scanning rows: %v", err)
					return emptyResult, err
				}
				results = append(results, result)
			}
			return results, nil
		}
		return emptyResult, ErrNotFound

	} else {
		log.Infof("Non-Admin User %s : Requested Query '%s' on table '%s' : Forbidden", user.Name, query, table)
		return emptyResult, ErrForbidden
	}
}

func (r *JobRepository) Partitions(cluster string) ([]string, error) {
	var err error
	start := time.Now()
	partitions := r.cache.Get("partitions:"+cluster, func() (interface{}, time.Duration, int) {
		parts := []string{}
		if err = r.DB.Select(&parts, `SELECT DISTINCT job.partition FROM job WHERE job.cluster = ?;`, cluster); err != nil {
			return nil, 0, 1000
		}

		return parts, 1 * time.Hour, 1
	})
	if err != nil {
		return nil, err
	}
	log.Infof("Timer Partitions %s", time.Since(start))
	return partitions.([]string), nil
}

// AllocatedNodes returns a map of all subclusters to a map of hostnames to the amount of jobs running on that host.
// Hosts with zero jobs running on them will not show up!
func (r *JobRepository) AllocatedNodes(cluster string) (map[string]map[string]int, error) {

<<<<<<< HEAD
=======
	start := time.Now()
>>>>>>> 13c31155
	subclusters := make(map[string]map[string]int)
	rows, err := sq.Select("resources", "subcluster").From("job").
		Where("job.job_state = 'running'").
		Where("job.cluster = ?", cluster).
		RunWith(r.stmtCache).Query()
	if err != nil {
		log.Error("Error while running query")
		return nil, err
	}

	var raw []byte
	defer rows.Close()
	for rows.Next() {
		raw = raw[0:0]
		var resources []*schema.Resource
		var subcluster string
		if err := rows.Scan(&raw, &subcluster); err != nil {
			log.Warn("Error while scanning rows")
			return nil, err
		}
		if err := json.Unmarshal(raw, &resources); err != nil {
			log.Warn("Error while unmarshaling raw resources json")
			return nil, err
		}

		hosts, ok := subclusters[subcluster]
		if !ok {
			hosts = make(map[string]int)
			subclusters[subcluster] = hosts
		}

		for _, resource := range resources {
			hosts[resource.Hostname] += 1
		}
	}

	log.Infof("Timer AllocatedNodes %s", time.Since(start))
	return subclusters, nil
}

func (r *JobRepository) StopJobsExceedingWalltimeBy(seconds int) error {

<<<<<<< HEAD
=======
	start := time.Now()
>>>>>>> 13c31155
	res, err := sq.Update("job").
		Set("monitoring_status", schema.MonitoringStatusArchivingFailed).
		Set("duration", 0).
		Set("job_state", schema.JobStateFailed).
		Where("job.job_state = 'running'").
		Where("job.walltime > 0").
		Where(fmt.Sprintf("(%d - job.start_time) > (job.walltime + %d)", time.Now().Unix(), seconds)).
		RunWith(r.DB).Exec()
	if err != nil {
		log.Warn("Error while stopping jobs exceeding walltime")
		return err
	}

	rowsAffected, err := res.RowsAffected()
	if err != nil {
		log.Warn("Error while fetching affected rows after stopping due to exceeded walltime")
		return err
	}

	if rowsAffected > 0 {
		log.Infof("%d jobs have been marked as failed due to running too long", rowsAffected)
	}
	log.Infof("Timer StopJobsExceedingWalltimeBy %s", time.Since(start))
	return nil
}

// GraphQL validation should make sure that no unkown values can be specified.
var groupBy2column = map[model.Aggregate]string{
	model.AggregateUser:    "job.user",
	model.AggregateProject: "job.project",
	model.AggregateCluster: "job.cluster",
}

// Helper function for the jobsStatistics GraphQL query placed here so that schema.resolvers.go is not too full.
func (r *JobRepository) JobsStatistics(ctx context.Context,
	filter []*model.JobFilter,
	groupBy *model.Aggregate) ([]*model.JobsStatistics, error) {

	start := time.Now()
	// In case `groupBy` is nil (not used), the model.JobsStatistics used is at the key '' (empty string)
	stats := map[string]*model.JobsStatistics{}
	var castType string

	if r.driver == "sqlite3" {
		castType = "int"
	} else if r.driver == "mysql" {
		castType = "unsigned"
	}

	// `socketsPerNode` and `coresPerSocket` can differ from cluster to cluster, so we need to explicitly loop over those.
	for _, cluster := range archive.Clusters {
		for _, subcluster := range cluster.SubClusters {
			corehoursCol := fmt.Sprintf("CAST(ROUND(SUM(job.duration * job.num_nodes * %d * %d) / 3600) as %s)", subcluster.SocketsPerNode, subcluster.CoresPerSocket, castType)
			var rawQuery sq.SelectBuilder
			if groupBy == nil {
				rawQuery = sq.Select(
					"''",
					"COUNT(job.id)",
					fmt.Sprintf("CAST(ROUND(SUM(job.duration) / 3600) as %s)", castType),
					corehoursCol,
				).From("job")
			} else {
				col := groupBy2column[*groupBy]
				rawQuery = sq.Select(
					col,
					"COUNT(job.id)",
					fmt.Sprintf("CAST(ROUND(SUM(job.duration) / 3600) as %s)", castType),
					corehoursCol,
				).From("job").GroupBy(col)
			}

			rawQuery = rawQuery.
				Where("job.cluster = ?", cluster.Name).
				Where("job.subcluster = ?", subcluster.Name)

			query, qerr := SecurityCheck(ctx, rawQuery)

			if qerr != nil {
				return nil, qerr
			}

			for _, f := range filter {
				query = BuildWhereClause(f, query)
			}

			rows, err := query.RunWith(r.DB).Query()
			if err != nil {
				log.Warn("Error while querying DB for job statistics")
				return nil, err
			}

			for rows.Next() {
				var id sql.NullString
				var jobs, walltime, corehours sql.NullInt64
				if err := rows.Scan(&id, &jobs, &walltime, &corehours); err != nil {
					log.Warn("Error while scanning rows")
					return nil, err
				}

				if id.Valid {
					if s, ok := stats[id.String]; ok {
						s.TotalJobs += int(jobs.Int64)
						s.TotalWalltime += int(walltime.Int64)
						s.TotalCoreHours += int(corehours.Int64)
					} else {
						stats[id.String] = &model.JobsStatistics{
							ID:             id.String,
							TotalJobs:      int(jobs.Int64),
							TotalWalltime:  int(walltime.Int64),
							TotalCoreHours: int(corehours.Int64),
						}
					}
				}
			}

		}
	}

	if groupBy == nil {

		query := sq.Select("COUNT(job.id)").From("job").Where("job.duration < ?", config.Keys.ShortRunningJobsDuration)
		query, qerr := SecurityCheck(ctx, query)

		if qerr != nil {
			return nil, qerr
		}

		for _, f := range filter {
			query = BuildWhereClause(f, query)
		}
		if err := query.RunWith(r.DB).QueryRow().Scan(&(stats[""].ShortJobs)); err != nil {
			log.Warn("Error while scanning rows for short job stats")
			return nil, err
		}
	} else {
		col := groupBy2column[*groupBy]

		query := sq.Select(col, "COUNT(job.id)").From("job").Where("job.duration < ?", config.Keys.ShortRunningJobsDuration)

		query, qerr := SecurityCheck(ctx, query)

		if qerr != nil {
			return nil, qerr
		}

		for _, f := range filter {
			query = BuildWhereClause(f, query)
		}
		rows, err := query.RunWith(r.DB).Query()
		if err != nil {
			log.Warn("Error while querying jobs for short jobs")
			return nil, err
		}

		for rows.Next() {
			var id sql.NullString
			var shortJobs sql.NullInt64
			if err := rows.Scan(&id, &shortJobs); err != nil {
				log.Warn("Error while scanning rows for short jobs")
				return nil, err
			}

			if id.Valid {
				stats[id.String].ShortJobs = int(shortJobs.Int64)
			}
		}

		if col == "job.user" {
			for id := range stats {
				emptyDash := "-"
				user := auth.GetUser(ctx)
				name, _ := r.FindColumnValue(user, id, "user", "name", "username", false)
				if name != "" {
					stats[id].Name = &name
				} else {
					stats[id].Name = &emptyDash
				}
			}
		}
	}

	// Calculating the histogram data is expensive, so only do it if needed.
	// An explicit resolver can not be used because we need to know the filters.
	histogramsNeeded := false
	fields := graphql.CollectFieldsCtx(ctx, nil)
	for _, col := range fields {
		if col.Name == "histDuration" || col.Name == "histNumNodes" {
			histogramsNeeded = true
		}
	}

	res := make([]*model.JobsStatistics, 0, len(stats))
	for _, stat := range stats {
		res = append(res, stat)
		id, col := "", ""
		if groupBy != nil {
			id = stat.ID
			col = groupBy2column[*groupBy]
		}

		if histogramsNeeded {
			var err error
			value := fmt.Sprintf(`CAST(ROUND((CASE WHEN job.job_state = "running" THEN %d - job.start_time ELSE job.duration END) / 3600) as %s) as value`, time.Now().Unix(), castType)
			stat.HistDuration, err = r.jobsStatisticsHistogram(ctx, value, filter, id, col)
			if err != nil {
				log.Warn("Error while loading job statistics histogram: running jobs")
				return nil, err
			}

			stat.HistNumNodes, err = r.jobsStatisticsHistogram(ctx, "job.num_nodes as value", filter, id, col)
			if err != nil {
				log.Warn("Error while loading job statistics histogram: num nodes")
				return nil, err
			}
		}
	}

	log.Infof("Timer JobStatistics %s", time.Since(start))
	return res, nil
}

// `value` must be the column grouped by, but renamed to "value". `id` and `col` can optionally be used
// to add a condition to the query of the kind "<col> = <id>".
func (r *JobRepository) jobsStatisticsHistogram(ctx context.Context,
	value string, filters []*model.JobFilter, id, col string) ([]*model.HistoPoint, error) {

	start := time.Now()
	query := sq.Select(value, "COUNT(job.id) AS count").From("job")
	query, qerr := SecurityCheck(ctx, sq.Select(value, "COUNT(job.id) AS count").From("job"))

	if qerr != nil {
		return nil, qerr
	}

	for _, f := range filters {
		query = BuildWhereClause(f, query)
	}

	if len(id) != 0 && len(col) != 0 {
		query = query.Where(col+" = ?", id)
	}

	rows, err := query.GroupBy("value").RunWith(r.DB).Query()
	if err != nil {
		log.Error("Error while running query")
		return nil, err
	}

	points := make([]*model.HistoPoint, 0)
	for rows.Next() {
		point := model.HistoPoint{}
		if err := rows.Scan(&point.Value, &point.Count); err != nil {
			log.Warn("Error while scanning rows")
			return nil, err
		}

		points = append(points, &point)
	}
	log.Infof("Timer jobsStatisticsHistogram %s", time.Since(start))
	return points, nil
}<|MERGE_RESOLUTION|>--- conflicted
+++ resolved
@@ -335,7 +335,6 @@
 }
 
 // TODO: Use node hours instead: SELECT job.user, sum(job.num_nodes * (CASE WHEN job.job_state = "running" THEN CAST(strftime('%s', 'now') AS INTEGER) - job.start_time ELSE job.duration END)) as x FROM job GROUP BY user ORDER BY x DESC;
-<<<<<<< HEAD
 func (r *JobRepository) CountGroupedJobs(
 	ctx context.Context,
 	aggreg model.Aggregate,
@@ -343,10 +342,7 @@
 	weight *model.Weights,
 	limit *int) (map[string]int, error) {
 
-=======
-func (r *JobRepository) CountGroupedJobs(ctx context.Context, aggreg model.Aggregate, filters []*model.JobFilter, weight *model.Weights, limit *int) (map[string]int, error) {
 	start := time.Now()
->>>>>>> 13c31155
 	if !aggreg.IsValid() {
 		return nil, errors.New("invalid aggregate")
 	}
@@ -483,21 +479,6 @@
 	}
 }
 
-<<<<<<< HEAD
-// FindJobOrUser returns a job database ID or a username if a job or user
-// machtes the search term.  As 0 is a valid job id, check if username is ""
-// instead in order to check what matched.  If nothing matches the search,
-// `ErrNotFound` is returned.
-func (r *JobRepository) FindJobOrUser(
-	ctx context.Context,
-	searchterm string) (job int64, username string, err error) {
-
-	user := auth.GetUser(ctx)
-	if id, err := strconv.Atoi(searchterm); err == nil {
-		qb := sq.Select("job.id").From("job").Where("job.job_id = ?", id)
-		if user != nil && !user.HasRole(auth.RoleAdmin) && !user.HasRole(auth.RoleSupport) {
-			qb = qb.Where("job.user = ?", user.Username)
-=======
 // Trigger async archiving
 func (r *JobRepository) TriggerArchiving(job *schema.Job) {
 	r.archivePending.Add(1)
@@ -548,7 +529,6 @@
 			} else if err == nil {
 				return "", "", metasnip[0:1], nil
 			}
->>>>>>> 13c31155
 		}
 		return "", "", "", ErrNotFound
 	}
@@ -628,10 +608,7 @@
 // Hosts with zero jobs running on them will not show up!
 func (r *JobRepository) AllocatedNodes(cluster string) (map[string]map[string]int, error) {
 
-<<<<<<< HEAD
-=======
 	start := time.Now()
->>>>>>> 13c31155
 	subclusters := make(map[string]map[string]int)
 	rows, err := sq.Select("resources", "subcluster").From("job").
 		Where("job.job_state = 'running'").
@@ -674,10 +651,7 @@
 
 func (r *JobRepository) StopJobsExceedingWalltimeBy(seconds int) error {
 
-<<<<<<< HEAD
-=======
 	start := time.Now()
->>>>>>> 13c31155
 	res, err := sq.Update("job").
 		Set("monitoring_status", schema.MonitoringStatusArchivingFailed).
 		Set("duration", 0).
