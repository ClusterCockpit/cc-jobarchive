--- conflicted
+++ resolved
@@ -44,18 +44,11 @@
 			return err
 		}
 
-<<<<<<< HEAD
-		// if config.Keys.Validate {
-		if err := schema.Validate(schema.Meta, bytes.NewReader(raw)); err != nil {
-			return fmt.Errorf("validate job meta: %v", err)
-=======
 		if config.Keys.Validate {
 			if err := schema.Validate(schema.Meta, bytes.NewReader(raw)); err != nil {
 				return fmt.Errorf("REPOSITORY/INIT > validate job meta: %v", err)
 			}
->>>>>>> 13c31155
-		}
-		// }
+		}
 		dec := json.NewDecoder(bytes.NewReader(raw))
 		dec.DisallowUnknownFields()
 		jobMeta := schema.JobMeta{BaseJob: schema.JobDefaults}
