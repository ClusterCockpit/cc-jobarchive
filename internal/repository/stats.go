// Copyright (C) NHR@FAU, University Erlangen-Nuremberg.
// All rights reserved.
// Use of this source code is governed by a MIT-style
// license that can be found in the LICENSE file.
package repository

import (
	"context"
	"database/sql"
	"fmt"
	"math"
	"time"

	"github.com/ClusterCockpit/cc-backend/internal/config"
	"github.com/ClusterCockpit/cc-backend/internal/graph/model"
	"github.com/ClusterCockpit/cc-backend/internal/metricDataDispatcher"
	"github.com/ClusterCockpit/cc-backend/pkg/archive"
	"github.com/ClusterCockpit/cc-backend/pkg/log"
	"github.com/ClusterCockpit/cc-backend/pkg/schema"
	sq "github.com/Masterminds/squirrel"
)

// GraphQL validation should make sure that no unkown values can be specified.
var groupBy2column = map[model.Aggregate]string{
	model.AggregateUser:    "job.hpc_user",
	model.AggregateProject: "job.project",
	model.AggregateCluster: "job.cluster",
}

var sortBy2column = map[model.SortByAggregate]string{
	model.SortByAggregateTotaljobs:      "totalJobs",
	model.SortByAggregateTotalwalltime:  "totalWalltime",
	model.SortByAggregateTotalnodes:     "totalNodes",
	model.SortByAggregateTotalnodehours: "totalNodeHours",
	model.SortByAggregateTotalcores:     "totalCores",
	model.SortByAggregateTotalcorehours: "totalCoreHours",
	model.SortByAggregateTotalaccs:      "totalAccs",
	model.SortByAggregateTotalacchours:  "totalAccHours",
}

func (r *JobRepository) buildCountQuery(
	filter []*model.JobFilter,
	kind string,
	col string,
) sq.SelectBuilder {
	var query sq.SelectBuilder

	if col != "" {
		// Scan columns: id, cnt
		query = sq.Select(col, "COUNT(job.id)").From("job").GroupBy(col)
	} else {
		// Scan columns:  cnt
		query = sq.Select("COUNT(job.id)").From("job")
	}

	switch kind {
	case "running":
		query = query.Where("job.job_state = ?", "running")
	case "short":
		query = query.Where("job.duration < ?", config.Keys.ShortRunningJobsDuration)
	}

	for _, f := range filter {
		query = BuildWhereClause(f, query)
	}

	return query
}

func (r *JobRepository) buildStatsQuery(
	filter []*model.JobFilter,
	col string,
) sq.SelectBuilder {
	var query sq.SelectBuilder
	castType := r.getCastType()

	// fmt.Sprintf(`CAST(ROUND((CASE WHEN job.job_state = "running" THEN %d - job.start_time ELSE job.duration END) / 3600) as %s) as value`, time.Now().Unix(), castType)

	if col != "" {
		// Scan columns: id, totalJobs, name, totalWalltime, totalNodes, totalNodeHours, totalCores, totalCoreHours, totalAccs, totalAccHours
		query = sq.Select(col, "COUNT(job.id) as totalJobs", "name",
			fmt.Sprintf(`CAST(ROUND(SUM((CASE WHEN job.job_state = "running" THEN %d - job.start_time ELSE job.duration END)) / 3600) as %s) as totalWalltime`, time.Now().Unix(), castType),
			fmt.Sprintf(`CAST(SUM(job.num_nodes) as %s) as totalNodes`, castType),
			fmt.Sprintf(`CAST(ROUND(SUM((CASE WHEN job.job_state = "running" THEN %d - job.start_time ELSE job.duration END) * job.num_nodes) / 3600) as %s) as totalNodeHours`, time.Now().Unix(), castType),
			fmt.Sprintf(`CAST(SUM(job.num_hwthreads) as %s) as totalCores`, castType),
			fmt.Sprintf(`CAST(ROUND(SUM((CASE WHEN job.job_state = "running" THEN %d - job.start_time ELSE job.duration END) * job.num_hwthreads) / 3600) as %s) as totalCoreHours`, time.Now().Unix(), castType),
			fmt.Sprintf(`CAST(SUM(job.num_acc) as %s) as totalAccs`, castType),
			fmt.Sprintf(`CAST(ROUND(SUM((CASE WHEN job.job_state = "running" THEN %d - job.start_time ELSE job.duration END) * job.num_acc) / 3600) as %s) as totalAccHours`, time.Now().Unix(), castType),
<<<<<<< HEAD
		).From("job").Join("hpc_user ON hpc_user.username = job.hpc_user").GroupBy(col)
=======
		).From("job").LeftJoin("user ON user.username = job.user").GroupBy(col)
>>>>>>> fc1c54a1
	} else {
		// Scan columns: totalJobs, name, totalWalltime, totalNodes, totalNodeHours, totalCores, totalCoreHours, totalAccs, totalAccHours
		query = sq.Select("COUNT(job.id)",
			fmt.Sprintf(`CAST(ROUND(SUM((CASE WHEN job.job_state = "running" THEN %d - job.start_time ELSE job.duration END)) / 3600) as %s)`, time.Now().Unix(), castType),
			fmt.Sprintf(`CAST(SUM(job.num_nodes) as %s)`, castType),
			fmt.Sprintf(`CAST(ROUND(SUM((CASE WHEN job.job_state = "running" THEN %d - job.start_time ELSE job.duration END) * job.num_nodes) / 3600) as %s)`, time.Now().Unix(), castType),
			fmt.Sprintf(`CAST(SUM(job.num_hwthreads) as %s)`, castType),
			fmt.Sprintf(`CAST(ROUND(SUM((CASE WHEN job.job_state = "running" THEN %d - job.start_time ELSE job.duration END) * job.num_hwthreads) / 3600) as %s)`, time.Now().Unix(), castType),
			fmt.Sprintf(`CAST(SUM(job.num_acc) as %s)`, castType),
			fmt.Sprintf(`CAST(ROUND(SUM((CASE WHEN job.job_state = "running" THEN %d - job.start_time ELSE job.duration END) * job.num_acc) / 3600) as %s)`, time.Now().Unix(), castType),
		).From("job")
	}

	for _, f := range filter {
		query = BuildWhereClause(f, query)
	}

	return query
}

// func (r *JobRepository) getUserName(ctx context.Context, id string) string {
// 	user := GetUserFromContext(ctx)
// 	name, _ := r.FindColumnValue(user, id, "hpc_user", "name", "username", false)
// 	if name != "" {
// 		return name
// 	} else {
// 		return "-"
// 	}
// }

func (r *JobRepository) getCastType() string {
	var castType string

	switch r.driver {
	case "sqlite3":
		castType = "int"
	case "mysql":
		castType = "unsigned"
	default:
		castType = ""
	}

	return castType
}

func (r *JobRepository) JobsStatsGrouped(
	ctx context.Context,
	filter []*model.JobFilter,
	page *model.PageRequest,
	sortBy *model.SortByAggregate,
	groupBy *model.Aggregate,
) ([]*model.JobsStatistics, error) {
	start := time.Now()
	col := groupBy2column[*groupBy]
	query := r.buildStatsQuery(filter, col)

	query, err := SecurityCheck(ctx, query)
	if err != nil {
		return nil, err
	}

	if sortBy != nil {
		sortBy := sortBy2column[*sortBy]
		query = query.OrderBy(fmt.Sprintf("%s DESC", sortBy))
	}
	if page != nil && page.ItemsPerPage != -1 {
		limit := uint64(page.ItemsPerPage)
		query = query.Offset((uint64(page.Page) - 1) * limit).Limit(limit)
	}

	rows, err := query.RunWith(r.DB).Query()
	if err != nil {
		log.Warn("Error while querying DB for job statistics")
		return nil, err
	}

	stats := make([]*model.JobsStatistics, 0, 100)

	for rows.Next() {
		var id sql.NullString
		var name sql.NullString
		var jobs, walltime, nodes, nodeHours, cores, coreHours, accs, accHours sql.NullInt64
		if err := rows.Scan(&id, &jobs, &name, &walltime, &nodes, &nodeHours, &cores, &coreHours, &accs, &accHours); err != nil {
			log.Warn("Error while scanning rows")
			return nil, err
		}

		if id.Valid {
			var totalJobs, totalWalltime, totalNodes, totalNodeHours, totalCores, totalCoreHours, totalAccs, totalAccHours int
			var personName string

			if name.Valid {
				personName = name.String
			}

			if jobs.Valid {
				totalJobs = int(jobs.Int64)
			}

			if walltime.Valid {
				totalWalltime = int(walltime.Int64)
			}

			if nodes.Valid {
				totalNodes = int(nodes.Int64)
			}
			if cores.Valid {
				totalCores = int(cores.Int64)
			}
			if accs.Valid {
				totalAccs = int(accs.Int64)
			}

			if nodeHours.Valid {
				totalNodeHours = int(nodeHours.Int64)
			}
			if coreHours.Valid {
				totalCoreHours = int(coreHours.Int64)
			}
			if accHours.Valid {
				totalAccHours = int(accHours.Int64)
			}

			if col == "job.hpc_user" {
				// name := r.getUserName(ctx, id.String)
				stats = append(stats,
					&model.JobsStatistics{
						ID:             id.String,
						Name:           personName,
						TotalJobs:      totalJobs,
						TotalWalltime:  totalWalltime,
						TotalNodes:     totalNodes,
						TotalNodeHours: totalNodeHours,
						TotalCores:     totalCores,
						TotalCoreHours: totalCoreHours,
						TotalAccs:      totalAccs,
						TotalAccHours:  totalAccHours,
					})
			} else {
				log.Debugf(">>>> STATS ID %s", id.String)
				log.Debugf(">>>> STATS TOTALNODES %d", totalNodes)
				stats = append(stats,
					&model.JobsStatistics{
						ID:             id.String,
						TotalJobs:      int(jobs.Int64),
						TotalWalltime:  int(walltime.Int64),
						TotalNodes:     totalNodes,
						TotalNodeHours: totalNodeHours,
						TotalCores:     totalCores,
						TotalCoreHours: totalCoreHours,
						TotalAccs:      totalAccs,
						TotalAccHours:  totalAccHours,
					})
			}
		}
	}

	log.Debugf("Timer JobsStatsGrouped %s", time.Since(start))
	return stats, nil
}

func (r *JobRepository) JobsStats(
	ctx context.Context,
	filter []*model.JobFilter,
) ([]*model.JobsStatistics, error) {
	start := time.Now()
	query := r.buildStatsQuery(filter, "")
	query, err := SecurityCheck(ctx, query)
	if err != nil {
		return nil, err
	}

	row := query.RunWith(r.DB).QueryRow()
	stats := make([]*model.JobsStatistics, 0, 1)

	var jobs, walltime, nodes, nodeHours, cores, coreHours, accs, accHours sql.NullInt64
	if err := row.Scan(&jobs, &walltime, &nodes, &nodeHours, &cores, &coreHours, &accs, &accHours); err != nil {
		log.Warn("Error while scanning rows")
		return nil, err
	}

	if jobs.Valid {
		var totalNodeHours, totalCoreHours, totalAccHours int

		if nodeHours.Valid {
			totalNodeHours = int(nodeHours.Int64)
		}
		if coreHours.Valid {
			totalCoreHours = int(coreHours.Int64)
		}
		if accHours.Valid {
			totalAccHours = int(accHours.Int64)
		}
		stats = append(stats,
			&model.JobsStatistics{
				TotalJobs:      int(jobs.Int64),
				TotalWalltime:  int(walltime.Int64),
				TotalNodeHours: totalNodeHours,
				TotalCoreHours: totalCoreHours,
				TotalAccHours:  totalAccHours,
			})
	}

	log.Debugf("Timer JobStats %s", time.Since(start))
	return stats, nil
}

func LoadJobStat(job *schema.JobMeta, metric string, statType string) float64 {
	if stats, ok := job.Statistics[metric]; ok {
		switch statType {
		case "avg":
			return stats.Avg
		case "max":
			return stats.Max
		case "min":
			return stats.Min
		default:
			log.Errorf("Unknown stat type %s", statType)
		}
	}

	return 0.0
}

func (r *JobRepository) JobCountGrouped(
	ctx context.Context,
	filter []*model.JobFilter,
	groupBy *model.Aggregate,
) ([]*model.JobsStatistics, error) {
	start := time.Now()
	col := groupBy2column[*groupBy]
	query := r.buildCountQuery(filter, "", col)
	query, err := SecurityCheck(ctx, query)
	if err != nil {
		return nil, err
	}
	rows, err := query.RunWith(r.DB).Query()
	if err != nil {
		log.Warn("Error while querying DB for job statistics")
		return nil, err
	}

	stats := make([]*model.JobsStatistics, 0, 100)

	for rows.Next() {
		var id sql.NullString
		var cnt sql.NullInt64
		if err := rows.Scan(&id, &cnt); err != nil {
			log.Warn("Error while scanning rows")
			return nil, err
		}
		if id.Valid {
			stats = append(stats,
				&model.JobsStatistics{
					ID:        id.String,
					TotalJobs: int(cnt.Int64),
				})
		}
	}

	log.Debugf("Timer JobCountGrouped %s", time.Since(start))
	return stats, nil
}

func (r *JobRepository) AddJobCountGrouped(
	ctx context.Context,
	filter []*model.JobFilter,
	groupBy *model.Aggregate,
	stats []*model.JobsStatistics,
	kind string,
) ([]*model.JobsStatistics, error) {
	start := time.Now()
	col := groupBy2column[*groupBy]
	query := r.buildCountQuery(filter, kind, col)
	query, err := SecurityCheck(ctx, query)
	if err != nil {
		return nil, err
	}
	rows, err := query.RunWith(r.DB).Query()
	if err != nil {
		log.Warn("Error while querying DB for job statistics")
		return nil, err
	}

	counts := make(map[string]int)

	for rows.Next() {
		var id sql.NullString
		var cnt sql.NullInt64
		if err := rows.Scan(&id, &cnt); err != nil {
			log.Warn("Error while scanning rows")
			return nil, err
		}
		if id.Valid {
			counts[id.String] = int(cnt.Int64)
		}
	}

	switch kind {
	case "running":
		for _, s := range stats {
			s.RunningJobs = counts[s.ID]
		}
	case "short":
		for _, s := range stats {
			s.ShortJobs = counts[s.ID]
		}
	}

	log.Debugf("Timer AddJobCountGrouped %s", time.Since(start))
	return stats, nil
}

func (r *JobRepository) AddJobCount(
	ctx context.Context,
	filter []*model.JobFilter,
	stats []*model.JobsStatistics,
	kind string,
) ([]*model.JobsStatistics, error) {
	start := time.Now()
	query := r.buildCountQuery(filter, kind, "")
	query, err := SecurityCheck(ctx, query)
	if err != nil {
		return nil, err
	}
	rows, err := query.RunWith(r.DB).Query()
	if err != nil {
		log.Warn("Error while querying DB for job statistics")
		return nil, err
	}

	var count int

	for rows.Next() {
		var cnt sql.NullInt64
		if err := rows.Scan(&cnt); err != nil {
			log.Warn("Error while scanning rows")
			return nil, err
		}

		count = int(cnt.Int64)
	}

	switch kind {
	case "running":
		for _, s := range stats {
			s.RunningJobs = count
		}
	case "short":
		for _, s := range stats {
			s.ShortJobs = count
		}
	}

	log.Debugf("Timer AddJobCount %s", time.Since(start))
	return stats, nil
}

func (r *JobRepository) AddHistograms(
	ctx context.Context,
	filter []*model.JobFilter,
	stat *model.JobsStatistics,
) (*model.JobsStatistics, error) {
	start := time.Now()

	castType := r.getCastType()
	var err error
	value := fmt.Sprintf(`CAST(ROUND((CASE WHEN job.job_state = "running" THEN %d - job.start_time ELSE job.duration END) / 3600) as %s) as value`, time.Now().Unix(), castType)
	stat.HistDuration, err = r.jobsStatisticsHistogram(ctx, value, filter)
	if err != nil {
		log.Warn("Error while loading job statistics histogram: running jobs")
		return nil, err
	}

	stat.HistNumNodes, err = r.jobsStatisticsHistogram(ctx, "job.num_nodes as value", filter)
	if err != nil {
		log.Warn("Error while loading job statistics histogram: num nodes")
		return nil, err
	}

	stat.HistNumCores, err = r.jobsStatisticsHistogram(ctx, "job.num_hwthreads as value", filter)
	if err != nil {
		log.Warn("Error while loading job statistics histogram: num hwthreads")
		return nil, err
	}

	stat.HistNumAccs, err = r.jobsStatisticsHistogram(ctx, "job.num_acc as value", filter)
	if err != nil {
		log.Warn("Error while loading job statistics histogram: num acc")
		return nil, err
	}

	log.Debugf("Timer AddHistograms %s", time.Since(start))
	return stat, nil
}

// Requires thresholds for metric from config for cluster? Of all clusters and use largest? split to 10 + 1 for artifacts?
func (r *JobRepository) AddMetricHistograms(
	ctx context.Context,
	filter []*model.JobFilter,
	metrics []string,
	stat *model.JobsStatistics,
) (*model.JobsStatistics, error) {
	start := time.Now()

	// Running Jobs Only: First query jobdata from sqlite, then query data and make bins
	for _, f := range filter {
		if f.State != nil {
			if len(f.State) == 1 && f.State[0] == "running" {
				stat.HistMetrics = r.runningJobsMetricStatisticsHistogram(ctx, metrics, filter)
				log.Debugf("Timer AddMetricHistograms %s", time.Since(start))
				return stat, nil
			}
		}
	}

	// All other cases: Query and make bins in sqlite directly
	for _, m := range metrics {
		metricHisto, err := r.jobsMetricStatisticsHistogram(ctx, m, filter)
		if err != nil {
			log.Warnf("Error while loading job metric statistics histogram: %s", m)
			continue
		}
		stat.HistMetrics = append(stat.HistMetrics, metricHisto)
	}

	log.Debugf("Timer AddMetricHistograms %s", time.Since(start))
	return stat, nil
}

// `value` must be the column grouped by, but renamed to "value"
func (r *JobRepository) jobsStatisticsHistogram(
	ctx context.Context,
	value string,
	filters []*model.JobFilter,
) ([]*model.HistoPoint, error) {
	start := time.Now()
	query, qerr := SecurityCheck(ctx,
		sq.Select(value, "COUNT(job.id) AS count").From("job"))

	if qerr != nil {
		return nil, qerr
	}

	for _, f := range filters {
		query = BuildWhereClause(f, query)
	}

	rows, err := query.GroupBy("value").RunWith(r.DB).Query()
	if err != nil {
		log.Error("Error while running query")
		return nil, err
	}

	points := make([]*model.HistoPoint, 0)
	for rows.Next() {
		point := model.HistoPoint{}
		if err := rows.Scan(&point.Value, &point.Count); err != nil {
			log.Warn("Error while scanning rows")
			return nil, err
		}

		points = append(points, &point)
	}
	log.Debugf("Timer jobsStatisticsHistogram %s", time.Since(start))
	return points, nil
}

func (r *JobRepository) jobsMetricStatisticsHistogram(
	ctx context.Context,
	metric string,
	filters []*model.JobFilter,
) (*model.MetricHistoPoints, error) {
	// Get specific Peak or largest Peak
	var metricConfig *schema.MetricConfig
	var peak float64 = 0.0
	var unit string = ""
	var footprintStat string = ""

	for _, f := range filters {
		if f.Cluster != nil {
			metricConfig = archive.GetMetricConfig(*f.Cluster.Eq, metric)
			peak = metricConfig.Peak
			unit = metricConfig.Unit.Prefix + metricConfig.Unit.Base
			footprintStat = metricConfig.Footprint
			log.Debugf("Cluster %s filter found with peak %f for %s", *f.Cluster.Eq, peak, metric)
		}
	}

	if peak == 0.0 {
		for _, c := range archive.Clusters {
			for _, m := range c.MetricConfig {
				if m.Name == metric {
					if m.Peak > peak {
						peak = m.Peak
					}
					if unit == "" {
						unit = m.Unit.Prefix + m.Unit.Base
					}
					if footprintStat == "" {
						footprintStat = m.Footprint
					}
				}
			}
		}
	}

	// log.Debugf("Metric %s, Peak %f, Unit %s, Aggregation %s", metric, peak, unit, aggreg)
	// Make bins, see https://jereze.com/code/sql-histogram/

	start := time.Now()
	jm := fmt.Sprintf(`json_extract(footprint, "$.%s")`, (metric + "_" + footprintStat))

	crossJoinQuery := sq.Select(
		fmt.Sprintf(`max(%s) as max`, jm),
		fmt.Sprintf(`min(%s) as min`, jm),
	).From("job").Where(
		"JSON_VALID(footprint)",
	).Where(
		fmt.Sprintf(`%s is not null`, jm),
	).Where(
		fmt.Sprintf(`%s <= %f`, jm, peak),
	)

	crossJoinQuery, cjqerr := SecurityCheck(ctx, crossJoinQuery)

	if cjqerr != nil {
		return nil, cjqerr
	}

	for _, f := range filters {
		crossJoinQuery = BuildWhereClause(f, crossJoinQuery)
	}

	crossJoinQuerySql, crossJoinQueryArgs, sqlerr := crossJoinQuery.ToSql()
	if sqlerr != nil {
		return nil, sqlerr
	}

	bins := 10
	binQuery := fmt.Sprintf(`CAST( (case when %s = value.max
	   then value.max*0.999999999 else %s end - value.min) / (value.max -
	   value.min) * %d as INTEGER )`, jm, jm, bins)

	mainQuery := sq.Select(
		fmt.Sprintf(`%s + 1 as bin`, binQuery),
		fmt.Sprintf(`count(%s) as count`, jm),
		fmt.Sprintf(`CAST(((value.max / %d) * (%s     )) as INTEGER ) as min`, bins, binQuery),
		fmt.Sprintf(`CAST(((value.max / %d) * (%s + 1 )) as INTEGER ) as max`, bins, binQuery),
	).From("job").CrossJoin(
		fmt.Sprintf(`(%s) as value`, crossJoinQuerySql), crossJoinQueryArgs...,
	).Where(fmt.Sprintf(`%s is not null and %s <= %f`, jm, jm, peak))

	mainQuery, qerr := SecurityCheck(ctx, mainQuery)

	if qerr != nil {
		return nil, qerr
	}

	for _, f := range filters {
		mainQuery = BuildWhereClause(f, mainQuery)
	}

	// Finalize query with Grouping and Ordering
	mainQuery = mainQuery.GroupBy("bin").OrderBy("bin")

	rows, err := mainQuery.RunWith(r.DB).Query()
	if err != nil {
		log.Errorf("Error while running mainQuery: %s", err)
		return nil, err
	}

	points := make([]*model.MetricHistoPoint, 0)
	for rows.Next() {
		point := model.MetricHistoPoint{}
		if err := rows.Scan(&point.Bin, &point.Count, &point.Min, &point.Max); err != nil {
			log.Warnf("Error while scanning rows for %s", jm)
			return nil, err // Totally bricks cc-backend if returned and if all metrics requested?
		}

		points = append(points, &point)
	}

	result := model.MetricHistoPoints{Metric: metric, Unit: unit, Stat: &footprintStat, Data: points}

	log.Debugf("Timer jobsStatisticsHistogram %s", time.Since(start))
	return &result, nil
}

func (r *JobRepository) runningJobsMetricStatisticsHistogram(
	ctx context.Context,
	metrics []string,
	filters []*model.JobFilter,
) []*model.MetricHistoPoints {
	// Get Jobs
	jobs, err := r.QueryJobs(ctx, filters, &model.PageRequest{Page: 1, ItemsPerPage: 500 + 1}, nil)
	if err != nil {
		log.Errorf("Error while querying jobs for footprint: %s", err)
		return nil
	}
	if len(jobs) > 500 {
		log.Errorf("too many jobs matched (max: %d)", 500)
		return nil
	}

	// Get AVGs from metric repo
	avgs := make([][]schema.Float, len(metrics))
	for i := range avgs {
		avgs[i] = make([]schema.Float, 0, len(jobs))
	}

	for _, job := range jobs {
		if job.MonitoringStatus == schema.MonitoringStatusDisabled || job.MonitoringStatus == schema.MonitoringStatusArchivingFailed {
			continue
		}

		if err := metricDataDispatcher.LoadAverages(job, metrics, avgs, ctx); err != nil {
			log.Errorf("Error while loading averages for histogram: %s", err)
			return nil
		}
	}

	// Iterate metrics to fill endresult
	data := make([]*model.MetricHistoPoints, 0)
	for idx, metric := range metrics {
		// Get specific Peak or largest Peak
		var metricConfig *schema.MetricConfig
		var peak float64 = 0.0
		var unit string = ""

		for _, f := range filters {
			if f.Cluster != nil {
				metricConfig = archive.GetMetricConfig(*f.Cluster.Eq, metric)
				peak = metricConfig.Peak
				unit = metricConfig.Unit.Prefix + metricConfig.Unit.Base
				log.Debugf("Cluster %s filter found with peak %f for %s", *f.Cluster.Eq, peak, metric)
			}
		}

		if peak == 0.0 {
			for _, c := range archive.Clusters {
				for _, m := range c.MetricConfig {
					if m.Name == metric {
						if m.Peak > peak {
							peak = m.Peak
						}
						if unit == "" {
							unit = m.Unit.Prefix + m.Unit.Base
						}
					}
				}
			}
		}

		// Make and fill bins
		bins := 10.0
		peakBin := peak / bins

		points := make([]*model.MetricHistoPoint, 0)
		for b := 0; b < 10; b++ {
			count := 0
			bindex := b + 1
			bmin := math.Round(peakBin * float64(b))
			bmax := math.Round(peakBin * (float64(b) + 1.0))

			// Iterate AVG values for indexed metric and count for bins
			for _, val := range avgs[idx] {
				if float64(val) >= bmin && float64(val) < bmax {
					count += 1
				}
			}

			bminint := int(bmin)
			bmaxint := int(bmax)

			// Append Bin to Metric Result Array
			point := model.MetricHistoPoint{Bin: &bindex, Count: count, Min: &bminint, Max: &bmaxint}
			points = append(points, &point)
		}

		// Append Metric Result Array to final results array
		result := model.MetricHistoPoints{Metric: metric, Unit: unit, Data: points}
		data = append(data, &result)
	}

	return data
}<|MERGE_RESOLUTION|>--- conflicted
+++ resolved
@@ -86,11 +86,7 @@
 			fmt.Sprintf(`CAST(ROUND(SUM((CASE WHEN job.job_state = "running" THEN %d - job.start_time ELSE job.duration END) * job.num_hwthreads) / 3600) as %s) as totalCoreHours`, time.Now().Unix(), castType),
 			fmt.Sprintf(`CAST(SUM(job.num_acc) as %s) as totalAccs`, castType),
 			fmt.Sprintf(`CAST(ROUND(SUM((CASE WHEN job.job_state = "running" THEN %d - job.start_time ELSE job.duration END) * job.num_acc) / 3600) as %s) as totalAccHours`, time.Now().Unix(), castType),
-<<<<<<< HEAD
-		).From("job").Join("hpc_user ON hpc_user.username = job.hpc_user").GroupBy(col)
-=======
-		).From("job").LeftJoin("user ON user.username = job.user").GroupBy(col)
->>>>>>> fc1c54a1
+		).From("job").LeftJoin("hpc_user ON hpc_user.username = job.hpc_user").GroupBy(col)
 	} else {
 		// Scan columns: totalJobs, name, totalWalltime, totalNodes, totalNodeHours, totalCores, totalCoreHours, totalAccs, totalAccHours
 		query = sq.Select("COUNT(job.id)",
