--- conflicted
+++ resolved
@@ -59,13 +59,9 @@
     selectedScopes = [];
 
   let plots = {},
-<<<<<<< HEAD
-    jobTags
-=======
     jobTags,
     statsTable,
     roofWidth
->>>>>>> 065b3275
 
   let missingMetrics = [],
     missingHosts = [],
@@ -388,51 +384,6 @@
 <Row>
   <Col>
     {#if $initq.data}
-<<<<<<< HEAD
-      <TabContent>
-        {#if somethingMissing}
-          <TabPane tabId="resources" tab="Resources" active={somethingMissing}>
-            <div style="margin: 10px;">
-              <Card color="warning">
-                <CardHeader>
-                  <CardTitle>Missing Metrics/Resources</CardTitle>
-                </CardHeader>
-                <CardBody>
-                  {#if missingMetrics.length > 0}
-                    <p>
-                      No data at all is available for the metrics: {missingMetrics.join(
-                        ", ",
-                      )}
-                    </p>
-                  {/if}
-                  {#if missingHosts.length > 0}
-                    <p>Some metrics are missing for the following hosts:</p>
-                    <ul>
-                      {#each missingHosts as missing}
-                        <li>
-                          {missing.hostname}: {missing.metrics.join(", ")}
-                        </li>
-                      {/each}
-                    </ul>
-                  {/if}
-                </CardBody>
-              </Card>
-            </div>
-          </TabPane>
-        {/if}
-        <TabPane
-          tabId="stats"
-          tab="Statistics Table"
-          active={!somethingMissing}
-        >
-          {#if $jobMetrics?.data?.jobMetrics}
-            {#key $jobMetrics.data.jobMetrics}
-              <StatsTable
-                job={$initq.data.job}
-                jobMetrics={$jobMetrics.data.jobMetrics}
-              />
-            {/key}
-=======
       <Card>
         <TabContent>
           {#if somethingMissing}
@@ -464,7 +415,6 @@
                 </Card>
               </div>
             </TabPane>
->>>>>>> 065b3275
           {/if}
           <TabPane
             tabId="stats"
