--- conflicted
+++ resolved
@@ -91,11 +91,7 @@
     <div class="d-flex">
         <form method="GET" action="/search">
             <InputGroup>
-<<<<<<< HEAD
                 <Input type="text" placeholder={(authlevel >= 4) ? "Search jobId / username" : "Search jobId"} name="searchId"/>
-=======
-                <Input type="text" placeholder="Search 'type:<query>' ..." name="searchId"/>
->>>>>>> 33d77d6e
                 <Button outline type="submit"><Icon name="search"/></Button>
                 <InputGroupText style="cursor:help;" title={isAdmin ? "Example: 'projectId:a100cd', Types are: jobId | jobName | projectId | username" | "name" : "Example: 'jobName:myjob', Types are jobId | jobName"}><Icon name="info-circle"/></InputGroupText>
             </InputGroup>
