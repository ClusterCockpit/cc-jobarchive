<!-- 
    @component

    Properties:
    - job:        GraphQL.Job (constant/key)
    - metrics:    [String]    (can change)
    - plotWidth:  Number
    - plotHeight: Number
 -->

<script>
    import { queryStore, gql, getContextClient } from "@urql/svelte";
    import { getContext } from "svelte";
    import { Card, Spinner } from "sveltestrap";
    import MetricPlot from "../plots/MetricPlot.svelte";
    import JobInfo from "./JobInfo.svelte";
    import { maxScope } from "../utils.js";

    export let job;
    export let metrics;
    export let plotWidth;
    export let plotHeight = 275;

    let { id } = job;
    let scopes = [job.numNodes == 1 ? "core" : "node"];

    const cluster = getContext("clusters").find((c) => c.name == job.cluster);
    const metricConfig = getContext("metrics"); // Get all MetricConfs which include subCluster-specific settings for this job
    const client = getContextClient();
    const query = gql`
        query ($id: ID!, $metrics: [String!]!, $scopes: [MetricScope!]!) {
            jobMetrics(id: $id, metrics: $metrics, scopes: $scopes) {
                name
                scope
                metric {
                    unit {
                        prefix
                        base
                    }
                    timestep
                    statisticsSeries {
                        min
                        mean
                        max
                    }
                    series {
                        hostname
                        id
                        data
                        statistics {
                            min
                            avg
                            max
                        }
                    }
                }
            }
        }
    `;

    $: metricsQuery = queryStore({
        client: client,
        query: query,
        variables: { id, metrics, scopes }
    });

    function refresh() {
        queryStore({
            client: client,
            query: query,
            variables: { id, metrics, scopes }
        });
    }

    const selectScope = (jobMetrics) =>
        jobMetrics.reduce(
            (a, b) =>
                maxScope([a.scope, b.scope]) == a.scope
                    ? job.numNodes > 1
                        ? a
                        : b
                    : job.numNodes > 1
                    ? b
                    : a,
            jobMetrics[0]
        );

    const sortAndSelectScope = (jobMetrics) =>
        metrics
            .map(function (name) {
                // Get MetricConf for this selected/requested metric
                let thisConfig = metricConfig(cluster, name);
                let thisSCIndex = -1
                if (thisConfig) {
                    thisSCIndex = thisConfig.subClusters.findIndex(
                        (sc) => sc.name == job.subCluster
                    );
                };
                // Check if Subcluster has MetricConf: If not found (index == -1), no further remove flag check required
                if (thisSCIndex >= 0) {
                    // SubCluster Config present: Check if remove flag is set
                    if (thisConfig.subClusters[thisSCIndex].remove == true) {
                        // Return null data and informational flag
                        return { removed: true, data: null };
                    } else {
                        // load and return metric, if data available
                        let thisMetric = jobMetrics.filter(
                            (jobMetric) => jobMetric.name == name
                        ); // Returns Array
                        if (thisMetric.length > 0) {
                            return { removed: false, data: thisMetric };
                        } else {
                            return { removed: false, data: null };
                        }
                    }
                } else {
                    // No specific subCluster config: 'remove' flag not set, deemed false -> load and return metric, if data available
                    let thisMetric = jobMetrics.filter(
                        (jobMetric) => jobMetric.name == name
                    ); // Returns Array
                    if (thisMetric.length > 0) {
                        return { removed: false, data: thisMetric };
                    } else {
                        return { removed: false, data: null };
                    }
                }
            })
            .map(function (jobMetrics) {
                if (jobMetrics.data != null && jobMetrics.data.length > 0) {
                    return {
                        removed: jobMetrics.removed,
                        data: selectScope(jobMetrics.data),
                    };
                } else {
                    return jobMetrics;
                }
            });

    if (job.monitoringStatus) refresh();
</script>

<tr>
    <td>
        <JobInfo {job} />
    </td>
    {#if job.monitoringStatus == 0 || job.monitoringStatus == 2}
        <td colspan={metrics.length}>
            <Card body color="warning">Not monitored or archiving failed</Card>
        </td>
    {:else if $metricsQuery.fetching}
        <td colspan={metrics.length} style="text-align: center;">
            <Spinner secondary />
        </td>
    {:else if $metricsQuery.error}
        <td colspan={metrics.length}>
            <Card body color="danger" class="mb-3">
                {$metricsQuery.error.message.length > 500
                    ? $metricsQuery.error.message.substring(0, 499) + "..."
                    : $metricsQuery.error.message}
            </Card>
        </td>
    {:else}
        {#each sortAndSelectScope($metricsQuery.data.jobMetrics) as metric, i (metric || i)}
            <td>
<<<<<<< HEAD
            <!-- Subluster Metricconfig remove keyword for jobtables (joblist main, user joblist, project joblist) to be used here as toplevel case-->
            {#if metric.removed == false && metric.data != null}
                <MetricPlot
                    width={plotWidth}
                    height={plotHeight}
                    timestep={metric.data.metric.timestep}
                    scope={metric.data.scope}
                    series={metric.data.metric.series}
                    statisticsSeries={metric.data.metric.statisticsSeries}
                    metric={metric.data.name}
                    cluster={cluster}
                    subCluster={job.subCluster}
                    isShared={(job.exclusive != 1)}/>
            {:else if metric.removed == true && metric.data == null}
                <Card body color="info">Metric disabled for subcluster '{ job.subCluster }'</Card>
            {:else}
                <Card body color="warning">Missing Data</Card>
            {/if}
=======
                <!-- Subluster Metricconfig remove keyword for jobtables (joblist main, user joblist, project joblist) to be used here as toplevel case-->
                {#if metric.removed == false && metric.data != null}
                    <MetricPlot
                        width={plotWidth}
                        height={plotHeight}
                        timestep={metric.data.metric.timestep}
                        scope={metric.data.scope}
                        series={metric.data.metric.series}
                        statisticsSeries={metric.data.metric.statisticsSeries}
                        metric={metric.data.name}
                        {cluster}
                        subCluster={job.subCluster}
                    />
                {:else if metric.removed == true && metric.data == null}
                    <Card body color="info"
                        >Metric disabled for subcluster '{job.subCluster}'</Card
                    >
                {:else}
                    <Card body color="warning">Missing Data</Card>
                {/if}
>>>>>>> f2fa3ebf
            </td>
        {/each}
    {/if}
</tr><|MERGE_RESOLUTION|>--- conflicted
+++ resolved
@@ -162,26 +162,6 @@
     {:else}
         {#each sortAndSelectScope($metricsQuery.data.jobMetrics) as metric, i (metric || i)}
             <td>
-<<<<<<< HEAD
-            <!-- Subluster Metricconfig remove keyword for jobtables (joblist main, user joblist, project joblist) to be used here as toplevel case-->
-            {#if metric.removed == false && metric.data != null}
-                <MetricPlot
-                    width={plotWidth}
-                    height={plotHeight}
-                    timestep={metric.data.metric.timestep}
-                    scope={metric.data.scope}
-                    series={metric.data.metric.series}
-                    statisticsSeries={metric.data.metric.statisticsSeries}
-                    metric={metric.data.name}
-                    cluster={cluster}
-                    subCluster={job.subCluster}
-                    isShared={(job.exclusive != 1)}/>
-            {:else if metric.removed == true && metric.data == null}
-                <Card body color="info">Metric disabled for subcluster '{ job.subCluster }'</Card>
-            {:else}
-                <Card body color="warning">Missing Data</Card>
-            {/if}
-=======
                 <!-- Subluster Metricconfig remove keyword for jobtables (joblist main, user joblist, project joblist) to be used here as toplevel case-->
                 {#if metric.removed == false && metric.data != null}
                     <MetricPlot
@@ -194,6 +174,7 @@
                         metric={metric.data.name}
                         {cluster}
                         subCluster={job.subCluster}
+                        isShared={(job.exclusive != 1)}
                     />
                 {:else if metric.removed == true && metric.data == null}
                     <Card body color="info"
@@ -202,7 +183,6 @@
                 {:else}
                     <Card body color="warning">Missing Data</Card>
                 {/if}
->>>>>>> f2fa3ebf
             </td>
         {/each}
     {/if}
