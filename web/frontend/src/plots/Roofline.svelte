--- conflicted
+++ resolved
@@ -275,16 +275,10 @@
     export function transformPerNodeData(nodes) {
         const x = [], y = [], c = []
         for (let node of nodes) {
-<<<<<<< HEAD
-            let flopsAny = node.metrics.find(m => m.name == 'flops_any' && m.scope == 'node')?.metric
-            let memBw    = node.metrics.find(m => m.name == 'mem_bw'    && m.scope == 'node')?.metric
-            if (!flopsAny || !memBw)
-=======
             let flopsAny = node.metrics.find(m => m.name == 'flops_any' && m.metric.scope == 'node')?.metric
             let memBw    = node.metrics.find(m => m.name == 'mem_bw'    && m.metric.scope == 'node')?.metric
             if (!flopsAny || !memBw) {
                 console.warn("transformPerNodeData: metrics for 'mem_bw' and/or 'flops_any' missing!")
->>>>>>> 13c31155
                 continue
             }
 
