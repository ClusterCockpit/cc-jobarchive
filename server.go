package main

import (
	"context"
	"crypto/tls"
	"encoding/json"
	"errors"
	"flag"
	"fmt"
	"io"
	"net"
	"net/http"
	"net/url"
	"os"
	"os/signal"
	"strings"
	"sync"
	"syscall"
	"time"

	"github.com/99designs/gqlgen/graphql/handler"
	"github.com/99designs/gqlgen/graphql/playground"
	"github.com/ClusterCockpit/cc-backend/api"
	"github.com/ClusterCockpit/cc-backend/auth"
	"github.com/ClusterCockpit/cc-backend/config"
	"github.com/ClusterCockpit/cc-backend/graph"
	"github.com/ClusterCockpit/cc-backend/graph/generated"
	"github.com/ClusterCockpit/cc-backend/log"
	"github.com/ClusterCockpit/cc-backend/metricdata"
	"github.com/ClusterCockpit/cc-backend/repository"
	"github.com/ClusterCockpit/cc-backend/templates"
	"github.com/gorilla/handlers"
	"github.com/gorilla/mux"
	"github.com/jmoiron/sqlx"

	_ "github.com/go-sql-driver/mysql"
	_ "github.com/mattn/go-sqlite3"
)

var db *sqlx.DB
var jobRepo *repository.JobRepository

// Format of the configurartion (file). See below for the defaults.
type ProgramConfig struct {
	// Address where the http (or https) server will listen on (for example: 'localhost:80').
	Addr string `json:"addr"`

	// Drop root permissions once .env was read and the port was taken.
	User  string `json:"user"`
	Group string `json:"group"`

	// Disable authentication (for everything: API, Web-UI, ...)
	DisableAuthentication bool `json:"disable-authentication"`

	// Folder where static assets can be found, will be served directly
	StaticFiles string `json:"static-files"`

	// 'sqlite3' or 'mysql' (mysql will work for mariadb as well)
	DBDriver string `json:"db-driver"`

	// For sqlite3 a filename, for mysql a DSN in this format: https://github.com/go-sql-driver/mysql#dsn-data-source-name (Without query parameters!).
	DB string `json:"db"`

	// Path to the job-archive
	JobArchive string `json:"job-archive"`

	// Make the /api/jobs/stop_job endpoint do the heavy work in the background.
	AsyncArchiving bool `json:"async-archive"`

	// Keep all metric data in the metric data repositories,
	// do not write to the job-archive.
	DisableArchive bool `json:"disable-archive"`

	// For LDAP Authentication and user syncronisation.
	LdapConfig *auth.LdapConfig `json:"ldap"`

	// If both those options are not empty, use HTTPS using those certificates.
	HttpsCertFile string `json:"https-cert-file"`
	HttpsKeyFile  string `json:"https-key-file"`

	// If overwriten, at least all the options in the defaults below must
	// be provided! Most options here can be overwritten by the user.
	UiDefaults map[string]interface{} `json:"ui-defaults"`

	// Where to store MachineState files
	MachineStateDir string `json:"machine-state-dir"`
}

var programConfig ProgramConfig = ProgramConfig{
	Addr:                  ":8080",
	DisableAuthentication: false,
	StaticFiles:           "./frontend/public",
	DBDriver:              "sqlite3",
	DB:                    "./var/job.db",
	JobArchive:            "./var/job-archive",
	AsyncArchiving:        true,
	DisableArchive:        false,
	LdapConfig:            nil,
	HttpsCertFile:         "",
	HttpsKeyFile:          "",
	UiDefaults: map[string]interface{}{
		"analysis_view_histogramMetrics":     []string{"flops_any", "mem_bw", "mem_used"},
		"analysis_view_scatterPlotMetrics":   [][]string{{"flops_any", "mem_bw"}, {"flops_any", "cpu_load"}, {"cpu_load", "mem_bw"}},
		"job_view_nodestats_selectedMetrics": []string{"flops_any", "mem_bw", "mem_used"},
		"job_view_polarPlotMetrics":          []string{"flops_any", "mem_bw", "mem_used", "net_bw", "file_bw"},
		"job_view_selectedMetrics":           []string{"flops_any", "mem_bw", "mem_used"},
		"plot_general_colorBackground":       true,
		"plot_general_colorscheme":           []string{"#00bfff", "#0000ff", "#ff00ff", "#ff0000", "#ff8000", "#ffff00", "#80ff00"},
		"plot_general_lineWidth":             1,
		"plot_list_jobsPerPage":              10,
		"plot_list_selectedMetrics":          []string{"cpu_load", "mem_used", "flops_any", "mem_bw", "clock"},
		"plot_view_plotsPerRow":              2,
		"plot_view_showPolarplot":            true,
		"plot_view_showRoofline":             true,
		"plot_view_showStatTable":            true,
		"system_view_selectedMetric":         "cpu_load",
	},
}

func setupJobRoute(i InfoType, r *http.Request) InfoType {
	i["id"] = mux.Vars(r)["id"]
	return i
}

func setupUserRoute(i InfoType, r *http.Request) InfoType {
	i["id"] = mux.Vars(r)["id"]
	i["username"] = mux.Vars(r)["id"]
	return i
}

func setupClusterRoute(i InfoType, r *http.Request) InfoType {
	vars := mux.Vars(r)
	i["id"] = vars["cluster"]
	i["cluster"] = vars["cluster"]
	from, to := r.URL.Query().Get("from"), r.URL.Query().Get("to")
	if from != "" || to != "" {
		i["from"] = from
		i["to"] = to
	}
	return i
}

func setupNodeRoute(i InfoType, r *http.Request) InfoType {
	vars := mux.Vars(r)
	i["cluster"] = vars["cluster"]
	i["hostname"] = vars["hostname"]
	from, to := r.URL.Query().Get("from"), r.URL.Query().Get("to")
	if from != "" || to != "" {
		i["from"] = from
		i["to"] = to
	}
	return i
}

func setupAnalysisRoute(i InfoType, r *http.Request) InfoType {
	i["cluster"] = mux.Vars(r)["cluster"]
	return i
}

func setupTaglistRoute(i InfoType, r *http.Request) InfoType {
	tags, counts, _ := jobRepo.GetTags()
	tagMap := make(map[string][]map[string]interface{})

	for _, tag := range tags {
		tagItem := map[string]interface{}{
			"id":    tag.ID,
			"name":  tag.Name,
			"count": counts[tag.Name],
		}
		tagMap[tag.Type] = append(tagMap[tag.Type], tagItem)
	}
	log.Infof("TAGS %+v", tags)
	i["tagmap"] = tagMap
	return i
}

var routes []Route = []Route{
	{"/", "home.tmpl", "ClusterCockpit", false, func(i InfoType, r *http.Request) InfoType { return i }},
	{"/monitoring/jobs/", "monitoring/jobs.tmpl", "Jobs - ClusterCockpit", true, func(i InfoType, r *http.Request) InfoType { return i }},
	{"/monitoring/job/{id:[0-9]+}", "monitoring/job.tmpl", "Job <ID> - ClusterCockpit", false, setupJobRoute},
	{"/monitoring/users/", "monitoring/list.tmpl", "Users - ClusterCockpit", true, func(i InfoType, r *http.Request) InfoType { i["listType"] = "USER"; return i }},
	{"/monitoring/projects/", "monitoring/list.tmpl", "Projects - ClusterCockpit", true, func(i InfoType, r *http.Request) InfoType { i["listType"] = "PROJECT"; return i }},
	{"/monitoring/tags/", "monitoring/taglist.tmpl", "Tags - ClusterCockpit", false, setupTaglistRoute},
	{"/monitoring/user/{id}", "monitoring/user.tmpl", "User <ID> - ClusterCockpit", true, setupUserRoute},
	{"/monitoring/systems/{cluster}", "monitoring/systems.tmpl", "Cluster <ID> - ClusterCockpit", false, setupClusterRoute},
	{"/monitoring/node/{cluster}/{hostname}", "monitoring/node.tmpl", "Node <ID> - ClusterCockpit", false, setupNodeRoute},
	{"/monitoring/analysis/{cluster}", "monitoring/analysis.tmpl", "Analaysis - ClusterCockpit", true, setupAnalysisRoute},
}

func main() {
	var flagReinitDB, flagStopImmediately, flagSyncLDAP bool
	var flagConfigFile string
	var flagNewUser, flagDelUser, flagGenJWT string
	flag.BoolVar(&flagReinitDB, "init-db", false, "Go through job-archive and re-initialize `job`, `tag`, and `jobtag` tables")
	flag.BoolVar(&flagSyncLDAP, "sync-ldap", false, "Sync the `user` table with ldap")
	flag.BoolVar(&flagStopImmediately, "no-server", false, "Do not start a server, stop right after initialization and argument handling")
	flag.StringVar(&flagConfigFile, "config", "", "Location of the config file for this server (overwrites the defaults)")
	flag.StringVar(&flagNewUser, "add-user", "", "Add a new user. Argument format: `<username>:[admin,api,user]:<password>`")
	flag.StringVar(&flagDelUser, "del-user", "", "Remove user by username")
	flag.StringVar(&flagGenJWT, "jwt", "", "Generate and print a JWT for the user specified by the username")
	flag.Parse()

	if err := loadEnv("./.env"); err != nil && !os.IsNotExist(err) {
		log.Fatalf("parsing './.env' file failed: %s", err.Error())
	}

	if flagConfigFile != "" {
		data, err := os.ReadFile(flagConfigFile)
		if err != nil {
			log.Fatal(err)
		}
		if err := json.Unmarshal(data, &programConfig); err != nil {
			log.Fatal(err)
		}
	}

	if strings.HasPrefix(programConfig.DB, "env:") {
		envvar := strings.TrimPrefix(programConfig.DB, "env:")
		programConfig.DB = os.Getenv(envvar)
	}

	var err error
	if programConfig.DBDriver == "sqlite3" {
		db, err = sqlx.Open("sqlite3", fmt.Sprintf("%s?_foreign_keys=on", programConfig.DB))
		if err != nil {
			log.Fatal(err)
		}

		db.SetMaxOpenConns(1)
	} else if programConfig.DBDriver == "mysql" {
		db, err = sqlx.Open("mysql", fmt.Sprintf("%s?multiStatements=true", programConfig.DB))
		if err != nil {
			log.Fatal(err)
		}

		db.SetConnMaxLifetime(time.Minute * 3)
		db.SetMaxOpenConns(10)
		db.SetMaxIdleConns(10)
	} else {
		log.Fatalf("unsupported database driver: %s", programConfig.DBDriver)
	}

	// Initialize sub-modules...

	authentication := &auth.Authentication{}
	if !programConfig.DisableAuthentication {
		if err := authentication.Init(db, programConfig.LdapConfig); err != nil {
			log.Fatal(err)
		}

		if flagNewUser != "" {
			if err := authentication.AddUser(flagNewUser); err != nil {
				log.Fatal(err)
			}
		}
		if flagDelUser != "" {
			if err := authentication.DelUser(flagDelUser); err != nil {
				log.Fatal(err)
			}
		}

		if flagSyncLDAP {
			if err := authentication.SyncWithLDAP(true); err != nil {
				log.Fatal(err)
			}
		}

		if flagGenJWT != "" {
			user, err := authentication.FetchUser(flagGenJWT)
			if err != nil {
				log.Fatal(err)
			}

			if !user.HasRole(auth.RoleApi) {
				log.Warn("that user does not have the API role")
			}

			jwt, err := authentication.ProvideJWT(user)
			if err != nil {
				log.Fatal(err)
			}

			fmt.Printf("JWT for '%s': %s\n", user.Username, jwt)
		}
	} else if flagNewUser != "" || flagDelUser != "" {
		log.Fatal("arguments --add-user and --del-user can only be used if authentication is enabled")
	}

	if err := config.Init(db, !programConfig.DisableAuthentication, programConfig.UiDefaults, programConfig.JobArchive); err != nil {
		log.Fatal(err)
	}

	if err := metricdata.Init(programConfig.JobArchive, programConfig.DisableArchive); err != nil {
		log.Fatal(err)
	}

	if flagReinitDB {
		if err := initDB(db, programConfig.JobArchive); err != nil {
			log.Fatal(err)
		}
	}

	if flagStopImmediately {
		return
	}

	// Build routes...

	resolver := &graph.Resolver{DB: db}
	if err := resolver.Init(); err != nil {
		log.Fatal(err)
	}
	graphQLEndpoint := handler.NewDefaultServer(generated.NewExecutableSchema(generated.Config{Resolvers: resolver}))
	if os.Getenv("DEBUG") != "1" {
		graphQLEndpoint.SetRecoverFunc(func(ctx context.Context, err interface{}) error {
			switch e := err.(type) {
			case string:
				return fmt.Errorf("panic: %s", e)
			case error:
				return fmt.Errorf("panic caused by: %w", e)
			}

			return errors.New("internal server error (panic)")
		})
	}

	jobRepo = &repository.JobRepository{DB: db}

	graphQLPlayground := playground.Handler("GraphQL playground", "/query")
	api := &api.RestApi{
		JobRepository:   jobRepo,
		AsyncArchiving:  programConfig.AsyncArchiving,
		Resolver:        resolver,
		MachineStateDir: programConfig.MachineStateDir,
	}

	handleGetLogin := func(rw http.ResponseWriter, r *http.Request) {
		templates.Render(rw, r, "login.tmpl", &templates.Page{
			Title: "Login",
		})
	}

	r := mux.NewRouter()
	r.NotFoundHandler = http.HandlerFunc(func(rw http.ResponseWriter, r *http.Request) {
		templates.Render(rw, r, "404.tmpl", &templates.Page{
			Title: "Not found",
		})
	})

	r.Handle("/playground", graphQLPlayground)

	r.HandleFunc("/login", handleGetLogin).Methods(http.MethodGet)
	r.HandleFunc("/imprint", func(rw http.ResponseWriter, r *http.Request) {
		templates.Render(rw, r, "imprint.tmpl", &templates.Page{
			Title: "Imprint",
		})
	})
	r.HandleFunc("/privacy", func(rw http.ResponseWriter, r *http.Request) {
		templates.Render(rw, r, "privacy.tmpl", &templates.Page{
			Title: "Privacy",
		})
	})

	secured := r.PathPrefix("/").Subrouter()
	if !programConfig.DisableAuthentication {
		r.Handle("/login", authentication.Login(
			// On success:
			http.RedirectHandler("/", http.StatusTemporaryRedirect),

			// On failure:
			func(rw http.ResponseWriter, r *http.Request, loginErr error) {
				rw.WriteHeader(http.StatusUnauthorized)
				templates.Render(rw, r, "login.tmpl", &templates.Page{
					Title: "Login failed - ClusterCockpit",
					Error: err.Error(),
				})
			})).Methods(http.MethodPost)

		r.Handle("/logout", authentication.Logout(http.RedirectHandler("/login", http.StatusTemporaryRedirect))).Methods(http.MethodPost)

		secured.Use(func(next http.Handler) http.Handler {
			return authentication.Auth(
				// On success;
				next,

				// On failure:
				func(rw http.ResponseWriter, r *http.Request, authErr error) {
					rw.WriteHeader(http.StatusUnauthorized)
					templates.Render(rw, r, "login.tmpl", &templates.Page{
						Title: "Authentication failed - ClusterCockpit",
						Error: err.Error(),
					})
				})
		})
	}
	secured.Handle("/query", graphQLEndpoint)

<<<<<<< HEAD
=======
	secured.HandleFunc("/", func(rw http.ResponseWriter, r *http.Request) {
		conf, err := config.GetUIConfig(r)
		if err != nil {
			http.Error(rw, err.Error(), http.StatusInternalServerError)
			return
		}

		username, isAdmin := "", true
		if user := auth.GetUser(r.Context()); user != nil {
			username = user.Username
			isAdmin = user.HasRole(auth.RoleAdmin)
		}

		templates.Render(rw, r, "home.tmpl", &templates.Page{
			Title:  "ClusterCockpit",
			User:   templates.User{Username: username, IsAdmin: isAdmin},
			Config: conf,
			Infos: map[string]interface{}{
				"clusters": config.Clusters,
			},
		})
	})

>>>>>>> df3c806a
	secured.HandleFunc("/search", func(rw http.ResponseWriter, r *http.Request) {
		if search := r.URL.Query().Get("searchId"); search != "" {
			job, username, err := api.JobRepository.FindJobOrUser(r.Context(), search)
			if err == repository.ErrNotFound {
				http.Redirect(rw, r, "/monitoring/jobs/?jobId="+url.QueryEscape(search), http.StatusTemporaryRedirect)
				return
			} else if err != nil {
				http.Error(rw, err.Error(), http.StatusInternalServerError)
				return
			}

			if username != "" {
				http.Redirect(rw, r, "/monitoring/user/"+username, http.StatusTemporaryRedirect)
				return
			} else {
				http.Redirect(rw, r, fmt.Sprintf("/monitoring/job/%d", job), http.StatusTemporaryRedirect)
				return
			}
		} else {
			http.Error(rw, "'searchId' query parameter missing", http.StatusBadRequest)
		}
	})

	setupRoutes(secured, routes)
	api.MountRoutes(secured)

	r.PathPrefix("/").Handler(http.FileServer(http.Dir(programConfig.StaticFiles)))
	r.Use(handlers.CompressHandler)
	r.Use(handlers.CORS(
		handlers.AllowedHeaders([]string{"X-Requested-With", "Content-Type", "Authorization"}),
		handlers.AllowedMethods([]string{"GET", "POST", "HEAD", "OPTIONS"}),
		handlers.AllowedOrigins([]string{"*"})))
	handler := handlers.CustomLoggingHandler(log.InfoWriter, r, func(w io.Writer, params handlers.LogFormatterParams) {
		log.Finfof(w, "%s %s (Response: %d, Size: %d)", params.Request.Method, params.URL.RequestURI(), params.StatusCode, params.Size)
	})

	var wg sync.WaitGroup
	server := http.Server{
		ReadTimeout:  10 * time.Second,
		WriteTimeout: 10 * time.Second,
		Handler:      handler,
		Addr:         programConfig.Addr,
	}

	// Start http or https server

	listener, err := net.Listen("tcp", programConfig.Addr)
	if err != nil {
		log.Fatal(err)
	}

	if programConfig.HttpsCertFile != "" && programConfig.HttpsKeyFile != "" {
		cert, err := tls.LoadX509KeyPair(programConfig.HttpsCertFile, programConfig.HttpsKeyFile)
		if err != nil {
			log.Fatal(err)
		}
		listener = tls.NewListener(listener, &tls.Config{
			Certificates: []tls.Certificate{cert},
		})
		log.Printf("HTTPS server listening at %s...", programConfig.Addr)
	} else {
		log.Printf("HTTP server listening at %s...", programConfig.Addr)
	}

	// Because this program will want to bind to a privileged port (like 80), the listener must
	// be established first, then the user can be changed, and after that,
	// the actuall http server can be started.
	if err := dropPrivileges(); err != nil {
		log.Fatalf("error while changing user: %s", err.Error())
	}

	wg.Add(1)
	go func() {
		defer wg.Done()
		if err := server.Serve(listener); err != nil && err != http.ErrServerClosed {
			log.Fatal(err)
		}
	}()

	wg.Add(1)
	sigs := make(chan os.Signal, 1)
	signal.Notify(sigs, syscall.SIGINT, syscall.SIGTERM)
	go func() {
		defer wg.Done()
		<-sigs
		systemdNotifiy(false, "shutting down")

		// First shut down the server gracefully (waiting for all ongoing requests)
		server.Shutdown(context.Background())

		// Then, wait for any async archivings still pending...
		api.OngoingArchivings.Wait()
	}()

	systemdNotifiy(true, "running")
	wg.Wait()
	log.Print("Gracefull shutdown completed!")
}<|MERGE_RESOLUTION|>--- conflicted
+++ resolved
@@ -395,8 +395,6 @@
 	}
 	secured.Handle("/query", graphQLEndpoint)
 
-<<<<<<< HEAD
-=======
 	secured.HandleFunc("/", func(rw http.ResponseWriter, r *http.Request) {
 		conf, err := config.GetUIConfig(r)
 		if err != nil {
@@ -420,7 +418,6 @@
 		})
 	})
 
->>>>>>> df3c806a
 	secured.HandleFunc("/search", func(rw http.ResponseWriter, r *http.Request) {
 		if search := r.URL.Query().Get("searchId"); search != "" {
 			job, username, err := api.JobRepository.FindJobOrUser(r.Context(), search)
